--- conflicted
+++ resolved
@@ -1,13 +1,13 @@
 from pathlib import Path
 
-import AppKit  # type: ignore
-import Quartz  # type: ignore
+import AppKit # type: ignore
+import Quartz # type: ignore
 
 IMAGE_OBJECT_PATH = Path(__file__).parent.parent / "drawBot/context/tools/imageObject.py"
 UNIT_TESTS_PATH = Path(__file__).parent.parent / "tests/testImageObject.py"
 
-
 class CodeWriter:
+
     def __init__(self, INDENT="    "):
         self.code = []
         self.INDENT = INDENT
@@ -48,15 +48,11 @@
             self.add(line)
 
     def get(self, indentLevel=0):
-        return self.INDENT * indentLevel + f"\n{self.INDENT * indentLevel}".join(self.code)
-
-<<<<<<< HEAD
-=======
+        return self.INDENT*indentLevel + f"\n{self.INDENT*indentLevel}".join(self.code)
+
 
 class UnitTestWriter(CodeWriter):
->>>>>>> 993b04cc
-
-class UnitTestWriter(CodeWriter):
+
     def header(self):
         self.add("import unittest")
         self.add("import sys")
@@ -235,8 +231,6 @@
     return variableValues.get(key, fallback)
 
 
-<<<<<<< HEAD
-=======
 def getConverterValue(key, fallback=None):
     if key in converters:
         return converters[key]
@@ -244,7 +238,6 @@
     return converters.get(key, fallback)
 
 
->>>>>>> 993b04cc
 argumentToHint = {"text": ": FormattedString", "message": ": str"}
 
 toCopy = {
@@ -426,12 +419,6 @@
         unitTestsArgs = []
         inputCode = CodeWriter()
 
-<<<<<<< HEAD
-        inputKeys = [inputKey for inputKey in ciFilter.inputKeys() if inputKey not in ignoreInputKeys]
-        # this sorts the arguments by setting the ones without default first to avoid a syntax error
-        # in the python code generated automatically
-        inputKeys.sort(key=lambda x: bool(ciFilterAttributes.get(x, dict()).get("CIAttributeDefault") is not None))
-=======
         inputKeys = [
             inputKey
             for inputKey in ciFilter.inputKeys()
@@ -444,7 +431,6 @@
                 ciFilterAttributes.get(x, dict()).get("CIAttributeDefault") is not None
             )
         )
->>>>>>> 993b04cc
 
         attributes = dict()
 
@@ -485,7 +471,9 @@
                             default = default.X(), default.Y(), default.Z(), default.W()
                             arg += ": BoundingBox"
                         else:
-                            default = tuple(default.valueAtIndex_(i) for i in range(default.count()))
+                            default = tuple(
+                                default.valueAtIndex_(i) for i in range(default.count())
+                            )
                             arg += ": tuple"
 
                     elif isinstance(default, bool):
@@ -516,43 +504,23 @@
                         default = None
                         arg += ": bytes | None"
 
-<<<<<<< HEAD
-                    elif isinstance(default, type(Quartz.CGColorSpaceCreateDeviceCMYK())):  # type: ignore
-=======
                     elif isinstance(default, type(Quartz.CGColorSpaceCreateDeviceCMYK())): # type: ignore
->>>>>>> 993b04cc
                         default = None
 
                     else:
                         print(filterName, ciFilterAttributes)
-<<<<<<< HEAD
-                        raise ValueError(
-                            f"We can't parse this default class of `{inputKey}`: {defaultClass}, {default}, {type(default)}"
-                        )
+                        raise ValueError(f"We can't parse this default class of `{inputKey}`: {defaultClass}, {default}, {type(default)}")
 
                     arg += f" = {default}"
 
-                if filterName in degreesAngleFilterNames:
-=======
-                        raise ValueError(f"We can't parse this default class of `{inputKey}`: {defaultClass}, {default}, {type(default)}")
-
-                    arg += f" = {default}"
-
                 if filterName in degreesAngleFilterNames and inputKey == "angle":
->>>>>>> 993b04cc
                     value = inputKey
                 else:
                     value = getConverterValue((inputKey, filterName), inputKey).format(inputKey=inputKey)
                 docValue = getVariableValue((inputKey, filterName), "a float")
-<<<<<<< HEAD
-                attributes[inputKey] = value
-
-                doc.add(f"`{inputKey}` {docValue}. {pythonifyDescription(description)}")
-=======
                 attributes[filterInputKey] = value
 
                 doc.add(f"* `{inputKey}` {docValue}. {pythonifyDescription(description)}")
->>>>>>> 993b04cc
                 args.append(arg)
 
                 match inputKey:
@@ -571,7 +539,10 @@
                 unitTestsArgs.append(f"{inputKey}={value}")
 
         drawBotFilterName = camelCase(filterName[2:])
-        code.add(f"def {drawBotFilterName}" + (f"(self, {', '.join(args)}):" if args else "(self):"))
+        code.add(
+            f"def {drawBotFilterName}"
+            + (f"(self, {', '.join(args)}):" if args else f"(self):")
+        )
         code.indent()
         code.add('"""')
         code.appendCode(doc)
@@ -614,7 +585,6 @@
 
     return imageObjectCode, unitTestsCode
 
-
 if __name__ == "__main__":
     imageObjectCode, unitTestsCode = generateImageObjectCode()
     IMAGE_OBJECT_PATH.write_text(imageObjectCode)
