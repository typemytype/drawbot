import AppKit
import CoreText
import Quartz

import math
import os
from packaging.version import Version

from fontTools.pens.basePen import BasePen
<<<<<<< HEAD
from fontTools.pens.basePen import AbstractPen
from fontTools.pens.pointPen import AbstractPointPen
=======
from fontTools.ttLib import TTFont, TTLibError
>>>>>>> a62e4e18

from drawBot.misc import DrawBotError, cmyk2rgb, warnings, transformationAtCenter
from drawBot.macOSVersion import macOSVersion
from drawBot.misc import memoize

from .tools import openType
from .tools import variation
from .tools import SFNTLayoutTypes

from typing import Self
from drawBot.aliases import (
    BoundingBox,
    Point,
    Transform,
    SomePath,
)

_FALLBACKFONT = "LucidaGrande"
_LINEJOINSTYLESMAP = dict(
    miter=Quartz.kCGLineJoinMiter,
    round=Quartz.kCGLineJoinRound,
    bevel=Quartz.kCGLineJoinBevel,
)
_LINECAPSTYLESMAP = dict(
    butt=Quartz.kCGLineCapButt,
    square=Quartz.kCGLineCapSquare,
    round=Quartz.kCGLineCapRound,
)


# context specific attributes

class ContextPropertyMixin:

    def copyContextProperties(self, other):
        # loop over all base classes
        for cls in self.__class__.__bases__:
            func = getattr(cls, "_copyContextProperties", None)
            if func is not None:
                func(self, other)


class contextProperty:

    def __init__(self, doc, validator=None):
        self.__doc__ = doc
        if validator is not None:
            validator = getattr(self, f"_{validator}")
        self._validator = validator

    def __set_name__(self, owner, name):
        self.name = name

    def __get__(self, obj, cls=None):
        if obj is None:
            return self
        return obj.__dict__.get(self.name)

    def __set__(self, obj, value):
        if self._validator:
            self._validator(value)
        obj.__dict__[self.name] = value

    def __delete__(self, obj):
        obj.__dict__.pop(self.name, None)

    def _stringValidator(self, value):
        if value is None:
            return
        if not isinstance(value, str):
            raise DrawBotError(f"'{self.name}' must be a string.")


class SVGContextPropertyMixin:

    svgID = contextProperty("The svg id, as a string.", "stringValidator")
    svgClass = contextProperty("The svg class, as a string.", "stringValidator")
    svgLink = contextProperty("The svg link, as a string.", "stringValidator")

    def _copyContextProperties(self, other):
        self.svgID = other.svgID
        self.svgClass = other.svgClass
        self.svgLink = other.svgLink


class BezierContour(list):

    """
    A Bezier contour object.
    """

    def __init__(self, *args, **kwargs):
        super(BezierContour, self).__init__(*args, **kwargs)
        self.open = True

    def __repr__(self):
        return "<BezierContour>"

    def _get_clockwise(self):
        from fontTools.pens.areaPen import AreaPen
        pen = AreaPen()
        pen.endPath = pen.closePath
        self.drawToPen(pen)
        return pen.value < 0

    clockwise = property(_get_clockwise, doc="A boolean representing if the contour has a clockwise direction.")

    def drawToPointPen(self, pointPen):
        pointPen.beginPath()
        for i, segment in enumerate(self):
            if len(segment) == 1:
                segmentType = "line"
                if i == 0 and self.open:
                    segmentType = "move"
                pointPen.addPoint(segment[0], segmentType=segmentType)
            else:
                pointPen.addPoint(segment[0])
                pointPen.addPoint(segment[1])
                pointPen.addPoint(segment[2], segmentType="curve")
        pointPen.endPath()

    def drawToPen(self, pen):
        for i, segment in enumerate(self):
            if i == 0:
                pen.moveTo(*segment)
            elif len(segment) == 1:
                pen.lineTo(*segment)
            else:
                pen.curveTo(*segment)
        if self.open:
            pen.endPath()
        else:
            pen.closePath()

    def _get_points(self):
        return tuple([point for segment in self for point in segment])

    points = property(_get_points, doc="Return an immutable list of all the points in the contour as point coordinate `(x, y)` tuples.")


class BezierPath(BasePen, SVGContextPropertyMixin, ContextPropertyMixin):

    """
    A bezier path object, if you want to draw the same over and over again.
    """

    contourClass = BezierContour

    _instructionSegmentTypeMap = {
        AppKit.NSMoveToBezierPathElement: "move",
        AppKit.NSLineToBezierPathElement: "line",
        AppKit.NSCurveToBezierPathElement: "curve"
    }

    def __init__(self, path=None, glyphSet=None):
        if path is None:
            self._path = AppKit.NSBezierPath.alloc().init()
        else:
            self._path = path
        BasePen.__init__(self, glyphSet)

    def __repr__(self):
        return "<BezierPath>"

    # pen support

    def moveTo(self, point: Point):
        """
        Move to a point `x`, `y`.
        """
        super(BezierPath, self).moveTo(point)

    def _moveTo(self, pt):
        self._path.moveToPoint_(pt)

    def lineTo(self, point: Point):
        """
        Line to a point `x`, `y`.
        """
        super(BezierPath, self).lineTo(point)

    def _lineTo(self, pt):
        self._path.lineToPoint_(pt)

    def curveTo(self, *points: Point):
        """
        Draw a cubic bezier with an arbitrary number of control points.

        The last point specified is on-curve, all others are off-curve
        (control) points.
        """
        super(BezierPath, self).curveTo(*points)

    def qCurveTo(self, *points: Point):
        """
        Draw a whole string of quadratic curve segments.

        The last point specified is on-curve, all others are off-curve
        (control) points.
        """
        super(BezierPath, self).qCurveTo(*points)

    def _curveToOne(self, pt1, pt2, pt3):
        """
        Curve to a point `x3`, `y3`.
        With given bezier handles `x1`, `y1` and `x2`, `y2`.
        """
        self._path.curveToPoint_controlPoint1_controlPoint2_(pt3, pt1, pt2)

    def closePath(self):
        """
        Close the path.
        """
        self._path.closePath()

    def beginPath(self, identifier=None):
        """
        Begin using the path as a so called point pen and start a new subpath.
        """
        from fontTools.pens.pointPen import PointToSegmentPen
        self._pointToSegmentPen = PointToSegmentPen(self)
        self._pointToSegmentPen.beginPath()

    def addPoint(
        self,
        point: Point,
        segmentType: str | None = None,
        smooth: bool = False,
        name: str | None = None,
        identifier=None,
        **kwargs,
    ):
        """
        Use the path as a point pen and add a point to the current subpath. `beginPath` must
        have been called prior to adding points with `addPoint` calls.
        """
        if not hasattr(self, "_pointToSegmentPen"):
            raise DrawBotError("path.beginPath() must be called before the path can be used as a point pen")
        self._pointToSegmentPen.addPoint(
            point,
            segmentType=segmentType,
            smooth=smooth,
            name=name,
            identifier=identifier,
            **kwargs,
        )

    def endPath(self):
        """
        End the current subpath. Calling this method has two distinct meanings depending
        on the context:

        When the bezier path is used as a segment pen (using `moveTo`, `lineTo`, etc.),
        the current subpath will be finished as an open contour.

        When the bezier path is used as a point pen (using `beginPath`, `addPoint` and
        `endPath`), the path will process all the points added with `addPoint`, finishing
        the current subpath.
        """
        if hasattr(self, "_pointToSegmentPen"):
            # its been used in a point pen world
            pointToSegmentPen = self._pointToSegmentPen
            del self._pointToSegmentPen
            pointToSegmentPen.endPath()
        else:
            # with NSBezierPath, nothing special needs to be done for an open subpath.
            pass

    def addComponent(self, glyphName: str, transformation: Transform):
        """
        Add a sub glyph. The 'transformation' argument must be a 6-tuple
        containing an affine transformation, or a Transform object from the
        fontTools.misc.transform module. More precisely: it should be a
        sequence containing 6 numbers.

        A `glyphSet` is required during initialization of the BezierPath object.
        """
        super(BezierPath, self).addComponent(glyphName, transformation)

    def drawToPen(self, pen: AbstractPen):
        """
        Draw the bezier path into a pen
        """
        contours = self.contours
        for contour in contours:
            contour.drawToPen(pen)

    def drawToPointPen(self, pointPen: AbstractPointPen):
        """
        Draw the bezier path into a point pen.
        """
        contours = self.contours
        for contour in contours:
            contour.drawToPointPen(pointPen)

    def arc(
        self,
        center: Point,
        radius: float,
        startAngle: float,
        endAngle: float,
        clockwise: bool,
    ):
        """
        Arc with `center` and a given `radius`, from `startAngle` to `endAngle`, going clockwise if `clockwise` is True and counter clockwise if `clockwise` is False.
        """
        self._path.appendBezierPathWithArcWithCenter_radius_startAngle_endAngle_clockwise_(
            center, radius, startAngle, endAngle, clockwise)

    def arcTo(self, point1: Point, point2: Point, radius: float):
        """
        Arc  defined by a circle inscribed inside the angle specified by three points:
        the current point, `point1`, and `point2`. The arc is drawn between the two points of the circle that are tangent to the two legs of the angle.
        """
        self._path.appendBezierPathWithArcFromPoint_toPoint_radius_(point1, point2, radius)

    def rect(self, x: float, y: float, w: float, h: float):
        """
        Add a rectangle at possition `x`, `y` with a size of `w`, `h`
        """
        self._path.appendBezierPathWithRect_(((x, y), (w, h)))

    def oval(self, x: float, y: float, w: float, h: float):
        """
        Add a oval at possition `x`, `y` with a size of `w`, `h`
        """
        self._path.appendBezierPathWithOvalInRect_(((x, y), (w, h)))
        self.closePath()

    def line(self, point1: Point, point2: Point):
        """
        Add a line between two given points.
        """
        self.moveTo(point1)
        self.lineTo(point2)

    def polygon(self, *points: Point, **kwargs):
        """
        Draws a polygon with n-amount of points.
        Optionally a `close` argument can be provided to open or close the path.
        As default a `polygon` is a closed path.
        """
        if len(points) <= 1:
            raise TypeError("polygon() expects more than a single point")
        doClose = kwargs.get("close", True)
        if (len(kwargs) == 1 and "close" not in kwargs) or len(kwargs) > 1:
            raise TypeError("unexpected keyword argument for this function")

        self.moveTo(points[0])
        for x, y in points[1:]:
            self.lineTo((x, y))
        if doClose:
            self.closePath()

    def text(
        self,
        txt,
        offset: float | None = None,
        font=_FALLBACKFONT,
        fontSize: float = 10,
        align: str | None = None,
        fontNumber: int = 0,
    ):
        """
        Draws a `txt` with a `font` and `fontSize` at an `offset` in the bezier path.
        If a font path is given the font will be installed and used directly.

        Optionally an alignment can be set.
        Possible `align` values are: `"left"`, `"center"` and `"right"`.

        The default alignment is `left`.

        Optionally `txt` can be a `FormattedString`.
        """
        if not isinstance(txt, (str, FormattedString)):
            raise TypeError("expected 'str' or 'FormattedString', got '%s'" % type(txt).__name__)
        if align and align not in BaseContext._textAlignMap.keys():
            raise DrawBotError("align must be %s" % (", ".join(BaseContext._textAlignMap.keys())))

        context = BaseContext()
        context.font(font, fontSize, fontNumber)
        attributedString = context.attributedString(txt, align)
        if offset:
            x, y = offset
        else:
            x = y = 0
        for subTxt, box in makeTextBoxes(attributedString, (x, y), align=align, plainText=not isinstance(txt, FormattedString)):
            self.textBox(subTxt, box, font=font, fontSize=fontSize, align=align)

    def textBox(
        self,
        txt,
        box: BoundingBox,
        font: str | SomePath = _FALLBACKFONT,
        fontSize: float = 10,
        align: str | None = None,
        hyphenation=None,
        fontNumber: int = 0,
    ):
        """
        Draws a `txt` with a `font` and `fontSize` in a `box` in the bezier path.
        If a font path is given the font will be installed and used directly.

        Optionally an alignment can be set.
        Possible `align` values are: `"left"`, `"center"` and `"right"`.

        The default alignment is `left`.

        Optionally `hyphenation` can be provided.

        Optionally `txt` can be a `FormattedString`.
        Optionally `box` can be a `BezierPath`.
        """
        if not isinstance(txt, (str, FormattedString)):
            raise TypeError("expected 'str' or 'FormattedString', got '%s'" % type(txt).__name__)
        if align and align not in BaseContext._textAlignMap.keys():
            raise DrawBotError("align must be %s" % (", ".join(BaseContext._textAlignMap.keys())))
        context = BaseContext()
        context.font(font, fontSize, fontNumber)
        context.hyphenation(hyphenation)

        path, (x, y) = context._getPathForFrameSetter(box)
        attributedString = context.attributedString(txt, align)

        setter = CoreText.CTFramesetterCreateWithAttributedString(attributedString)
        frame = CoreText.CTFramesetterCreateFrame(setter, (0, 0), path, None)
        ctLines = CoreText.CTFrameGetLines(frame)
        origins = CoreText.CTFrameGetLineOrigins(frame, (0, len(ctLines)), None)

        for i, (originX, originY) in enumerate(origins):
            ctLine = ctLines[i]
            ctRuns = CoreText.CTLineGetGlyphRuns(ctLine)
            for ctRun in ctRuns:
                attributes = CoreText.CTRunGetAttributes(ctRun)
                font = attributes.get(AppKit.NSFontAttributeName)
                baselineShift = attributes.get(AppKit.NSBaselineOffsetAttributeName, 0)
                glyphCount = CoreText.CTRunGetGlyphCount(ctRun)
                for i in range(glyphCount):
                    glyph = CoreText.CTRunGetGlyphs(ctRun, (i, 1), None)[0]
                    ax, ay = CoreText.CTRunGetPositions(ctRun, (i, 1), None)[0]
                    if glyph:
                        self._path.moveToPoint_((x + originX + ax, y + originY + ay + baselineShift))
                        self._path.appendBezierPathWithGlyph_inFont_(glyph, font)
        self.optimizePath()
        return context.clippedText(txt, box, align)

    def traceImage(
        self,
        path: SomePath,
        threshold: float = 0.2,
        blur=None, # FIXME why not a boolean?
        invert: bool = False,
        turd: int = 2,
        tolerance: float = 0.2,
        offset=None, # FIXME shouldn't this default to zero?
    ):
        """
        Convert a given image to a vector outline.

        Optionally some tracing options can be provide:

        * `threshold`: the threshold used to bitmap an image
        * `blur`: the image can be blurred
        * `invert`: invert to the image
        * `turd`: the size of small turd that can be ignored
        * `tolerance`: the precision tolerance of the vector outline
        * `offset`: add the traced vector outline with an offset to the BezierPath
        """
        from .tools import traceImage
        traceImage.TraceImage(path, self, threshold, blur, invert, turd, tolerance, offset)

    def getNSBezierPath(self):
        """
        Return the nsBezierPath.
        """
        return self._path

    def _getCGPath(self):
        path = Quartz.CGPathCreateMutable()
        count = self._path.elementCount()
        for i in range(count):
            instruction, points = self._path.elementAtIndex_associatedPoints_(i)
            if instruction == AppKit.NSMoveToBezierPathElement:
                Quartz.CGPathMoveToPoint(path, None, points[0].x, points[0].y)
            elif instruction == AppKit.NSLineToBezierPathElement:
                Quartz.CGPathAddLineToPoint(path, None, points[0].x, points[0].y)
            elif instruction == AppKit.NSCurveToBezierPathElement:
                Quartz.CGPathAddCurveToPoint(
                    path, None,
                    points[0].x, points[0].y,
                    points[1].x, points[1].y,
                    points[2].x, points[2].y
                )
            elif instruction == AppKit.NSClosePathBezierPathElement:
                Quartz.CGPathCloseSubpath(path)
        return path

    def _setCGPath(self, cgpath):
        self._path = AppKit.NSBezierPath.alloc().init()

        def _addPoints(arg, element):
            instruction, points = element.type, element.points
            if instruction == Quartz.kCGPathElementMoveToPoint:
                self._path.moveToPoint_(points[0])
            elif instruction == Quartz.kCGPathElementAddLineToPoint:
                self._path.lineToPoint_(points[0])
            elif instruction == Quartz.kCGPathElementAddCurveToPoint:
                self._path.curveToPoint_controlPoint1_controlPoint2_(points[2], points[0], points[1])
            elif instruction == Quartz.kCGPathElementCloseSubpath:
                self._path.closePath()
        Quartz.CGPathApply(cgpath, None, _addPoints)

    def setNSBezierPath(self, path):
        """
        Set a nsBezierPath.
        """
        self._path = path

    def pointInside(self, xy: Point) -> bool:
        """
        Check if a point `x`, `y` is inside a path.
        """
        x, y = xy
        return self._path.containsPoint_((x, y))

    def bounds(self):
        """
        Return the bounding box of the path in the form
        `(x minimum, y minimum, x maximum, y maximum)`` or,
        in the case of empty path `None`.
        """
        if self._path.isEmpty():
            return None
        (x, y), (w, h) = self._path.bounds()
        return x, y, x + w, y + h

    def controlPointBounds(self):
        """
        Return the bounding box of the path including the offcurve points
        in the form `(x minimum, y minimum, x maximum, y maximum)`` or,
        in the case of empty path `None`.
        """
        (x, y), (w, h) = self._path.controlPointBounds()
        return x, y, x + w, y + h

    def optimizePath(self):
        count = self._path.elementCount()
        if not count or self._path.elementAtIndex_(count - 1) != AppKit.NSMoveToBezierPathElement:
            return
        optimizedPath = AppKit.NSBezierPath.alloc().init()
        for i in range(count - 1):
            instruction, points = self._path.elementAtIndex_associatedPoints_(i)
            if instruction == AppKit.NSMoveToBezierPathElement:
                optimizedPath.moveToPoint_(*points)
            elif instruction == AppKit.NSLineToBezierPathElement:
                optimizedPath.lineToPoint_(*points)
            elif instruction == AppKit.NSCurveToBezierPathElement:
                p1, p2, p3 = points
                optimizedPath.curveToPoint_controlPoint1_controlPoint2_(p3, p1, p2)
            elif instruction == AppKit.NSClosePathBezierPathElement:
                optimizedPath.closePath()
        self._path = optimizedPath

    def copy(self):
        """
        Copy the bezier path.
        """
        new = self.__class__()
        new._path = self._path.copy()
        new.copyContextProperties(self)
        return new

    def reverse(self):
        """
        Reverse the path direction
        """
        self._path = self._path.bezierPathByReversingPath()

    def appendPath(self, otherPath: Self):
        """
        Append a path.
        """
        self._path.appendBezierPath_(otherPath.getNSBezierPath())

    def __add__(self, otherPath):
        new = self.copy()
        new.appendPath(otherPath)
        return new

    def __iadd__(self, other):
        self.appendPath(other)
        return self

    # transformations

    def translate(self, x: float = 0, y: float = 0):
        """
        Translate the path with a given offset.
        """
        self.transform((1, 0, 0, 1, x, y))

    def rotate(self, angle: float, center: Point = (0, 0)):
        """
        Rotate the path around the `center` point (which is the origin by default) with a given angle in degrees.
        """
        angle = math.radians(angle)
        c = math.cos(angle)
        s = math.sin(angle)
        self.transform((c, s, -s, c, 0, 0), center)

    def scale(self, x: float = 1, y: float | None = None, center: Point = (0, 0)):
        """
        Scale the path with a given `x` (horizontal scale) and `y` (vertical scale).

        If only 1 argument is provided a proportional scale is applied.

        The center of scaling can optionally be set via the `center` keyword argument. By default this is the origin.
        """
        if y is None:
            y = x
        self.transform((x, 0, 0, y, 0, 0), center)

    def skew(self, angle1: float, angle2: float=0, center: Point=(0, 0)):
        """
        Skew the path with given `angle1` and `angle2`.

        If only one argument is provided a proportional skew is applied.

        The center of skewing can optionally be set via the `center` keyword argument. By default this is the origin.
        """
        angle1 = math.radians(angle1)
        angle2 = math.radians(angle2)
        self.transform((1, math.tan(angle2), math.tan(angle1), 1, 0, 0), center)

    def transform(self, transformMatrix: Transform, center: Point = (0, 0)):
        """
        Transform a path with a transform matrix (xy, xx, yy, yx, x, y).
        """
        if center != (0, 0):
            transformMatrix = transformationAtCenter(transformMatrix, center)
        aT = AppKit.NSAffineTransform.alloc().init()
        aT.setTransformStruct_(transformMatrix[:])
        self._path.transformUsingAffineTransform_(aT)

    # boolean operations

    def _contoursForBooleanOperations(self):
        # contours are very temporaly objects
        # redirect drawToPointPen to drawPoints
        contours = self.contours
        for contour in contours:
            contour.drawPoints = contour.drawToPointPen
            if contour.open:
                raise DrawBotError("open contours are not supported during boolean operations")
        return contours

    def union(self, other):
        """
        Return the union between two bezier paths.
        """
        assert isinstance(other, self.__class__)
        import booleanOperations
        contours = self._contoursForBooleanOperations() + other._contoursForBooleanOperations()
        result = self.__class__()
        booleanOperations.union(contours, result)
        return result

    def removeOverlap(self):
        """
        Remove all overlaps in a bezier path.
        """
        import booleanOperations
        contours = self._contoursForBooleanOperations()
        result = self.__class__()
        booleanOperations.union(contours, result)
        self.setNSBezierPath(result.getNSBezierPath())
        return self

    def difference(self, other: Self):
        """
        Return the difference between two bezier paths.
        """
        assert isinstance(other, self.__class__)
        import booleanOperations
        subjectContours = self._contoursForBooleanOperations()
        clipContours = other._contoursForBooleanOperations()
        result = self.__class__()
        booleanOperations.difference(subjectContours, clipContours, result)
        return result

    def intersection(self, other: Self):
        """
        Return the intersection between two bezier paths.
        """
        assert isinstance(other, self.__class__)
        import booleanOperations

        subjectContours = self._contoursForBooleanOperations()
        clipContours = other._contoursForBooleanOperations()
        result = self.__class__()
        booleanOperations.intersection(subjectContours, clipContours, result)
        return result

    def xor(self, other: Self):
        """
        Return the xor between two bezier paths.
        """
        assert isinstance(other, self.__class__)
        import booleanOperations
        subjectContours = self._contoursForBooleanOperations()
        clipContours = other._contoursForBooleanOperations()
        result = self.__class__()
        booleanOperations.xor(subjectContours, clipContours, result)
        return result

    def intersectionPoints(self, other: Self | None = None):
        """
        Return a list of intersection points as `x`, `y` tuples.

        Optionaly provide an other path object to find intersection points.
        """
        import booleanOperations
        contours = self._contoursForBooleanOperations()
        if other is not None:
            assert isinstance(other, self.__class__)
            contours += other._contoursForBooleanOperations()
        return booleanOperations.getIntersections(contours)

    def expandStroke(self, width: float, lineCap: str = "round", lineJoin: str = "round", miterLimit: float = 10):
        """
        Returns a new bezier path with an expanded stroke around the original path,
        with a given `width`. Note: the new path will not contain the original path.

        The following optional arguments are available with respect to line caps and joins:
        * `lineCap`: Possible values are `"butt"`, `"square"` or `"round"`
        * `lineJoin`: Possible values are `"bevel"`, `"miter"` or `"round"`
        * `miterLimit`: The miter limit to use for `"miter"` lineJoin option
        """
        if lineJoin not in _LINEJOINSTYLESMAP:
            raise DrawBotError("lineJoin must be 'bevel', 'miter' or 'round'")
        if lineCap not in _LINECAPSTYLESMAP:
            raise DrawBotError("lineCap must be 'butt', 'square' or 'round'")

        strokedCGPath = Quartz.CGPathCreateCopyByStrokingPath(self._getCGPath(), None, width, _LINECAPSTYLESMAP[lineCap], _LINEJOINSTYLESMAP[lineJoin], miterLimit)
        result = self.__class__()
        result._setCGPath(strokedCGPath)
        return result

    def __mod__(self, other):
        return self.difference(other)

    __rmod__ = __mod__

    def __imod__(self, other):
        result = self.difference(other)
        self.setNSBezierPath(result.getNSBezierPath())
        return self

    def __or__(self, other):
        return self.union(other)

    __ror__ = __or__

    def __ior__(self, other):
        result = self.union(other)
        self.setNSBezierPath(result.getNSBezierPath())
        return self

    def __and__(self, other):
        return self.intersection(other)

    __rand__ = __and__

    def __iand__(self, other):
        result = self.intersection(other)
        self.setNSBezierPath(result.getNSBezierPath())
        return self

    def __xor__(self, other):
        return self.xor(other)

    __rxor__ = __xor__

    def __ixor__(self, other):
        result = self.xor(other)
        self.setNSBezierPath(result.getNSBezierPath())
        return self

    def _points(self, onCurve=True, offCurve=True):
        points = []
        if not onCurve and not offCurve:
            return points
        for index in range(self._path.elementCount()):
            instruction, pts = self._path.elementAtIndex_associatedPoints_(index)
            if not onCurve:
                pts = pts[:-1]
            elif not offCurve:
                pts = pts[-1:]
            points.extend([(p.x, p.y) for p in pts])
        return tuple(points)

    def _get_points(self):
        return self._points()

    points = property(_get_points, doc="Return an immutable list of all points in the BezierPath as point coordinate `(x, y)` tuples.")

    def _get_onCurvePoints(self):
        return self._points(offCurve=False)

    onCurvePoints = property(_get_onCurvePoints, doc="Return an immutable list of all on curve points in the BezierPath as point coordinate `(x, y)` tuples.")

    def _get_offCurvePoints(self):
        return self._points(onCurve=False)

    offCurvePoints = property(_get_offCurvePoints, doc="Return an immutable list of all off curve points in the BezierPath as point coordinate `(x, y)` tuples.")

    def _get_contours(self):
        contours = []
        for index in range(self._path.elementCount()):
            instruction, pts = self._path.elementAtIndex_associatedPoints_(index)
            if instruction == AppKit.NSMoveToBezierPathElement:
                contours.append(self.contourClass())
            if instruction == AppKit.NSClosePathBezierPathElement:
                contours[-1].open = False
            if pts:
                contours[-1].append([(p.x, p.y) for p in pts])
        if len(contours) >= 2 and len(contours[-1]) == 1 and contours[-1][0] == contours[-2][0]:
            contours.pop()
        return tuple(contours)

    contours = property(_get_contours, doc="Return an immutable list of contours with all point coordinates sorted in segments. A contour object has an `open` attribute.")

    def __len__(self):
        return len(self.contours)

    def __getitem__(self, index):
        return self.contours[index]

    def __iter__(self):
        contours = self.contours
        count = len(contours)
        index = 0
        while index < count:
            contour = contours[index]
            yield contour
            index += 1


class Color():
    colorSpace = AppKit.NSColorSpace.genericRGBColorSpace()

    def __init__(self, r=None, g=None, b=None, a=1):
        self._color = None
        if r is None:
            return
        if isinstance(r, AppKit.NSColor):
            self._color = r
        elif g is None and b is None:
            self._color = AppKit.NSColor.colorWithCalibratedRed_green_blue_alpha_(r, r, r, a)
        elif b is None:
            self._color = AppKit.NSColor.colorWithCalibratedRed_green_blue_alpha_(r, r, r, g)
        else:
            self._color = AppKit.NSColor.colorWithCalibratedRed_green_blue_alpha_(r, g, b, a)
        self._color = self._color.colorUsingColorSpace_(self.colorSpace)

    def set(self):
        self._color.set()

    def setStroke(self):
        self._color.setStroke()

    def getNSObject(self):
        return self._color

    def copy(self):
        new = self.__class__()
        new._color = self._color.copy()
        return new

    @classmethod
    def getColorsFromList(cls, inputColors):
        outputColors = []
        for color in inputColors:
            color = cls.getColor(color)
            outputColors.append(color)
        return outputColors

    @classmethod
    def getColor(cls, color):
        if isinstance(color, cls.__class__):
            return color
        elif isinstance(color, (tuple, list)):
            return cls(*color)
        elif isinstance(color, AppKit.NSColor):
            return cls(color)
        raise DrawBotError("Not a valid color: %s" % color)


class CMYKColor(Color):

    colorSpace = AppKit.NSColorSpace.genericCMYKColorSpace()

    def __init__(self, c=None, m=None, y=None, k=None, a=1):
        if c is None:
            return
        if isinstance(c, AppKit.NSColor):
            self._color = c
        else:
            self._color = AppKit.NSColor.colorWithDeviceCyan_magenta_yellow_black_alpha_(c, m, y, k, a)
        self._color = self._color.colorUsingColorSpace_(self.colorSpace)
        self._cmyka = c, m, y, k, a


class Shadow():
    _colorClass = Color

    def __init__(self, offset=None, blur=None, color=None):
        if offset is None:
            return
        self.offset = offset
        self.blur = blur
        self.color = self._colorClass.getColor(color)
        self.cmykColor = None

    def copy(self):
        new = self.__class__()
        new.offset = self.offset
        new.blur = self.blur
        new.color = self.color.copy()
        new.cmykColor = None
        if self.cmykColor:
            new.cmykColor = self.cmykColor.copy()
        return new


class Gradient():
    _colorClass = Color

    def __init__(self, gradientType=None, start=None, end=None, colors=None, positions=None, startRadius=None, endRadius=None):
        if gradientType is None:
            return
        if gradientType not in ("linear", "radial"):
            raise DrawBotError("Gradient type must be either 'linear' or 'radial'")
        if not colors or len(colors) < 2:
            raise DrawBotError("Gradient needs at least 2 colors")
        if positions is None:
            positions = [i / float(len(colors) - 1) for i in range(len(colors))]
        if len(colors) != len(positions):
            raise DrawBotError("Gradient needs a correct position for each color")
        self.gradientType = gradientType
        self.colors = self._colorClass.getColorsFromList(colors)
        self.cmykColors = None
        self.positions = positions
        self.start = start
        self.end = end
        self.startRadius = startRadius
        self.endRadius = endRadius

    def copy(self):
        new = self.__class__()
        new.gradientType = self.gradientType
        new.colors = [color.copy() for color in self.colors]
        new.cmykColors = None
        if self.cmykColors:
            new.cmykColors = [color.copy() for color in self.cmykColors]
        new.positions = list(self.positions)
        new.start = self.start
        new.end = self.end
        new.startRadius = self.startRadius
        new.endRadius = self.endRadius
        return new


def makeTextBoxes(attributedString, xy, align, plainText):
    extraPadding = 20
    x, y = xy
    w, h = attributedString.size()
    w += extraPadding

    if align is not None:
        attributedString = attributedString.mutableCopy()
        # overwrite all align settings in each paragraph style
        def block(value, rng, stop):
            value = value.mutableCopy()
            value.setAlignment_(FormattedString._textAlignMap[align])
            attributedString.addAttribute_value_range_(AppKit.NSParagraphStyleAttributeName, value, rng)
        attributedString.enumerateAttribute_inRange_options_usingBlock_(AppKit.NSParagraphStyleAttributeName, (0, len(attributedString)), 0, block)

    setter = CoreText.CTFramesetterCreateWithAttributedString(attributedString)
    path = Quartz.CGPathCreateMutable()
    Quartz.CGPathAddRect(path, None, Quartz.CGRectMake(x, y, w, h * 2))
    frame = CoreText.CTFramesetterCreateFrame(setter, (0, 0), path, None)
    ctLines = CoreText.CTFrameGetLines(frame)
    origins = CoreText.CTFrameGetLineOrigins(frame, (0, len(ctLines)), None)
    boxes = []
    if not origins:
        return boxes

    firstLineJump = h * 2 - origins[0].y

    isFirstLine = True
    for ctLine, (originX, originY) in zip(ctLines, origins):
        rng = CoreText.CTLineGetStringRange(ctLine)

        attributedSubstring = attributedString.attributedSubstringFromRange_(rng)
        para, _ = attributedSubstring.attribute_atIndex_effectiveRange_(AppKit.NSParagraphStyleAttributeName, 0, None)

        width, height = attributedSubstring.size()

        if attributedSubstring.length() > 0:
            width += extraPadding
            originX = 0
            if para is not None:
                if para.alignment() == AppKit.NSTextAlignmentCenter:
                    originX -= width * .5
                elif para.alignment() == AppKit.NSTextAlignmentRight:
                    originX = -width

            if attributedSubstring.string()[-1] in ["\n", "\r"]:
                attributedSubstring = attributedSubstring.mutableCopy()
                attributedSubstring.deleteCharactersInRange_((rng.length - 1, 1))
            if plainText:
                substring = attributedSubstring.string()
            else:
                substring = FormattedString()
                substring.getNSObject().appendAttributedString_(attributedSubstring)

            lineX = x + originX

            if isFirstLine:
                lineY = y - originY
                box = (lineX, lineY, width, h * 2)
            else:
                lineY = y + originY + firstLineJump - h * 2
                subSetter = CoreText.CTFramesetterCreateWithAttributedString(attributedSubstring)
                subPath = Quartz.CGPathCreateMutable()
                Quartz.CGPathAddRect(subPath, None, Quartz.CGRectMake(lineX, lineY, w, h * 2))
                subFrame = CoreText.CTFramesetterCreateFrame(subSetter, (0, 0), subPath, None)
                subOrigins = CoreText.CTFrameGetLineOrigins(subFrame, (0, 1), None)
                if subOrigins:
                    subOriginY = subOrigins[0].y
                else:
                    continue

                box = (lineX, lineY - subOriginY, width, h * 2)

            boxes.append((substring, box))

        isFirstLine = False

    return boxes


class FormattedString(SVGContextPropertyMixin, ContextPropertyMixin):

    """
    FormattedString is a reusable object, if you want to draw the same over and over again.
    FormattedString objects can be drawn with the `text(txt, (x, y))` and `textBox(txt, (x, y, w, h))` methods.
    """

    _colorClass = Color
    _cmykColorClass = CMYKColor

    _textAlignMap = dict(
        center=AppKit.NSTextAlignmentCenter,
        left=AppKit.NSTextAlignmentLeft,
        right=AppKit.NSTextAlignmentRight,
        justified=AppKit.NSTextAlignmentJustified,
    )

    _textTabAlignMap = dict(
        center=AppKit.NSTextAlignmentCenter,
        left=AppKit.NSTextAlignmentLeft,
        right=AppKit.NSTextAlignmentRight,
    )

    _textUnderlineMap = dict(
        single=AppKit.NSUnderlineStyleSingle,
        thick=AppKit.NSUnderlineStyleThick,
        double=AppKit.NSUnderlineStyleDouble,
        # solid=AppKit.NSUnderlinePatternSolid,
        # dotted=AppKit.NSUnderlinePatternDot,
        # dashed=AppKit.NSUnderlinePatternDash,
        # dotDashed=AppKit.NSUnderlinePatternDashDot,
        # dotDotted=AppKit.NSUnderlinePatternDashDotDot,
        # byWord=0x8000 # AppKit.NSUnderlineByWord,
    )

    _textstrikethroughMap = dict(
        single=AppKit.NSUnderlineStyleSingle,
        thick=AppKit.NSUnderlineStyleThick,
        double=AppKit.NSUnderlineStyleDouble,
        # solid=AppKit.NSUnderlinePatternSolid,
        # dotted=AppKit.NSUnderlinePatternDot,
        # dashed=AppKit.NSUnderlinePatternDash,
        # dotDashed=AppKit.NSUnderlinePatternDashDot,
        # dotDotted=AppKit.NSUnderlinePatternDashDotDot,
        # byWord=0x8000 # AppKit.NSUnderlineByWord,
    )

    _writingDirectionMap = dict(
        LTR=AppKit.NSWritingDirectionLeftToRight,
        RTL=AppKit.NSWritingDirectionRightToLeft
    )

    _formattedAttributes = dict(
        font=_FALLBACKFONT,
        fallbackFont=None,
        fallbackFontNumber=0,
        fontSize=10,
        fontNumber=0,

        fill=(0, 0, 0),
        cmykFill=None,
        stroke=None,
        cmykStroke=None,
        strokeWidth=1,

        align=None,
        lineHeight=None,
        tracking=None,
        baselineShift=None,
        underline=None,
        strikethrough=None,
        url=None,
        openTypeFeatures=dict(),
        fontVariations=dict(),
        tabs=None,
        indent=None,
        tailIndent=None,
        firstLineIndent=None,
        paragraphTopSpacing=None,
        paragraphBottomSpacing=None,

        language=None,
        writingDirection=None,
    )

    def __init__(self, txt=None, **kwargs):
        self.clear()
        # create all _<attributes> in the formatted text object
        # with default values
        for key, value in self._formattedAttributes.items():
            if isinstance(value, dict):
                value = dict(value)
            if isinstance(value, list):
                value = list(value)
            setattr(self, "_%s" % key, value)
        attributes = self._validateAttributes(kwargs, addDefaults=False)
        if txt:
            self.append(txt, **attributes)
        else:
            # call each method with the provided value
            for key, value in attributes.items():
                self._setAttribute(key, value)
            self._setColorAttributes(attributes)

    def textProperties(self):
        """
        Return a dict with all current stylistic text properties.
        """
        properties = dict()
        for attributeName, defaultValue in self._formattedAttributes.items():
            value = getattr(self, f"_{attributeName}", defaultValue)
            # create new object if the value is a dictionary
            if isinstance(value, dict):
                value = dict(value)
            properties[attributeName] = value
        return properties

    def _setAttribute(self, attribute, value):
        method = getattr(self, attribute)
        if isinstance(value, (list, tuple)):
            method(*value)
        elif isinstance(value, dict):
            method(**value)
        else:
            method(value)

    def _setColorAttributes(self, attributes):
        colorAttributeNames = ("fill", "stroke", "cmykFill", "cmykStroke")
        for key in colorAttributeNames:
            value = attributes.get(key)
            if value is not None:
                setattr(self, f"_{key}", value)

        if self._fill is not None:
            try:
                len(self._fill)
            except Exception:
                self._fill = (self._fill,)
        if self._stroke is not None:
            try:
                len(self._stroke)
            except Exception:
                self._stroke = (self._stroke,)
        if self._fill:
            self._cmykFill = None
        elif self._cmykFill:
            self._fill = None

        if self._stroke:
            self._cmykStroke = None
        elif self._cmykStroke:
            self._stroke = None

    def _validateAttributes(self, attributes, addDefaults=True):
        for attribute in attributes:
            if attribute not in self._formattedAttributes:
                raise TypeError("FormattedString got an unexpected keyword argument '%s'" % attribute)
        result = dict()
        if addDefaults:
            for key, value in self._formattedAttributes.items():
                if isinstance(value, dict):
                    value = dict(value)
                elif isinstance(value, list):
                    value = list(value)
                result[key] = value
        result.update(attributes)
        return result

    def clear(self):
        self._attributedString = AppKit.NSMutableAttributedString.alloc().init()

    def append(self, txt: str | Self, **kwargs): # FIXME should we remove kwargs everywhere?
        """
        Add `txt` to the formatted string with some additional text formatting attributes:

        * `font`: the font to be used for the given text, if a font path is given the font will be installed and used directly.
        * `fallbackFont`: the fallback font
        * `fontSize`: the font size to be used for the given text
        * `fill`: the fill color to be used for the given text
        * `cmykFill`: the cmyk fill color to be used for the given text
        * `stroke`: the stroke color to be used for the given text
        * `cmykStroke`: the cmyk stroke color to be used for the given text
        * `strokeWidth`: the strokeWidth to be used for the given text
        * `align`: the alignment to be used for the given text
        * `lineHeight`: the lineHeight to be used for the given text
        * `tracking`: set tracking for the given text in absolute points
        * `baselineShift`: set base line shift for the given text
        * `openTypeFeatures`: enable OpenType features
        * `fontVariations`: pick a variation by axes values
        * `tabs`: enable tabs
        * `indent`: the indent of a paragraph
        * `tailIndent`: the tail indent of a paragraph
        * `firstLineIndent`: the first line indent of a paragraph
        * `paragraphTopSpacing`: the spacing at the top of a paragraph
        * `paragraphBottomSpacing`: the spacing at the bottom of a paragraph
        * `language`: the language of the text

        All formatting attributes follow the same notation as other similar DrawBot methods.
        A color is a tuple of `(r, g, b, alpha)`, and a cmykColor is a tuple of `(c, m, y, k, alpha)`.

        Text can also be added with `formattedString += "hello"`. It will append the text with the current settings of the formatted string.
        """
        attributes = self._validateAttributes(kwargs, addDefaults=False)
        for key, value in attributes.items():
            self._setAttribute(key, value)
        self._setColorAttributes(attributes)

        if isinstance(txt, FormattedString):
            self._attributedString.appendAttributedString_(txt.getNSObject())
            return
        elif not isinstance(txt, (str, FormattedString)):
            raise TypeError("expected 'str' or 'FormattedString', got '%s'" % type(txt).__name__)
        attributes = {}
        # store all formattedString settings in a custom attributes key
        attributes["drawBot.formattedString.properties"] = self.textProperties()
        attributes[AppKit.NSLigatureAttributeName] = 1  # https://github.com/typemytype/drawbot/issues/427
        if self._font:
            font = self._getNSFontWithFallback()
            coreTextFontFeatures = []
            nsFontFeatures = []  # fallback for macOS < 10.13
            if self._openTypeFeatures:
                # get existing openTypeFeatures for the font
                existingOpenTypeFeatures = openType.getFeatureTagsForFont(font)
                # sort features by their on/off state
                # set all disabled features first
                orderedOpenTypeFeatures = sorted(self._openTypeFeatures.items(), key=lambda kv: kv[1])
                for featureTag, value in orderedOpenTypeFeatures:
                    if value and featureTag not in existingOpenTypeFeatures:
                        # only warn when the feature is on and not existing for the current font
                        warnings.warn("OpenType feature '%s' not available for '%s'" % (featureTag, self._font))
                    feature = dict(CTFeatureOpenTypeTag=featureTag, CTFeatureOpenTypeValue=value)
                    coreTextFontFeatures.append(feature)
                    # The next lines are a fallback for macOS < 10.13
                    nsFontFeatureTag = featureTag
                    if not value:
                        nsFontFeatureTag = "%s_off" % featureTag
                    if nsFontFeatureTag in SFNTLayoutTypes.featureMap:
                        feature = SFNTLayoutTypes.featureMap[nsFontFeatureTag]
                        nsFontFeatures.append(feature)
                    # kern is a special case
                    if featureTag == "kern" and not value:
                        # https://developer.apple.com/documentation/uikit/nskernattributename
                        # The value 0 means kerning is disabled.
                        attributes[AppKit.NSKernAttributeName] = 0

            coreTextFontVariations = variation.getFontVariationAttributes(font, self._fontVariations)

            fontAttributes = {}
            if coreTextFontFeatures:
                fontAttributes[CoreText.kCTFontFeatureSettingsAttribute] = coreTextFontFeatures
                if macOSVersion < Version("10.13"):
                    # fallback for macOS < 10.13:
                    fontAttributes[CoreText.NSFontFeatureSettingsAttribute] = nsFontFeatures
            if coreTextFontVariations:
                fontAttributes[CoreText.NSFontVariationAttribute] = coreTextFontVariations
            if self._fallbackFont:
                fallbackFont = getNSFontFromNameOrPath(self._fallbackFont, self._fontSize, self._fallbackFontNumber)
                if fallbackFont is not None:
                    fallbackFontDescriptor = fallbackFont.fontDescriptor()
                    fontAttributes[CoreText.NSFontCascadeListAttribute] = [fallbackFontDescriptor]
            fontDescriptor = font.fontDescriptor()
            fontDescriptor = fontDescriptor.fontDescriptorByAddingAttributes_(fontAttributes)
            font = AppKit.NSFont.fontWithDescriptor_size_(fontDescriptor, self._fontSize)
            attributes[AppKit.NSFontAttributeName] = font
        elif self._fontSize:
            font = AppKit.NSFont.fontWithName_size_(_FALLBACKFONT, self._fontSize)
            attributes[AppKit.NSFontAttributeName] = font
        if self._fill or self._cmykFill:
            if self._fill:
                fillColor = self._colorClass.getColor(self._fill).getNSObject()
            elif self._cmykFill:
                fillColor = self._cmykColorClass.getColor(self._cmykFill).getNSObject()
            attributes[AppKit.NSForegroundColorAttributeName] = fillColor
        else:
            # seems like the default foreground color is black
            # set clear color when the fill is None
            attributes[AppKit.NSForegroundColorAttributeName] = AppKit.NSColor.clearColor()
        if self._stroke or self._cmykStroke:
            if self._stroke:
                strokeColor = self._colorClass.getColor(self._stroke).getNSObject()
            elif self._cmykStroke:
                strokeColor = self._cmykColorClass.getColor(self._cmykStroke).getNSObject()
            attributes[AppKit.NSStrokeColorAttributeName] = strokeColor
            # stroke width must be negative
            # Supply a negative value for NSStrokeWidthAttributeName
            # when you wish to draw a string that is both filled and stroked.
            # see https://developer.apple.com/library/content/qa/qa1531/_index.html
            # The stroke weight scales with the font size, where it matches the value
            # at 100 points. Our value should not scale with the font size, so we
            # compensate by multiplying by 100 and dividing by the font size.
            attributes[AppKit.NSStrokeWidthAttributeName] = -abs(100 * self._strokeWidth / self._fontSize)
        para = AppKit.NSMutableParagraphStyle.alloc().init()
        if self._align:
            para.setAlignment_(self._textAlignMap[self._align])
        if self._tabs:
            for tabStop in para.tabStops():
                para.removeTabStop_(tabStop)

            if len(self._tabs) < 12:
                self._tabs = list(self._tabs)
                # add tab stops if there is not enough stops...
                # the default is 12 tabs, so lets add 12 in steps of 28
                lastTabValue = self._tabs[-1][0]
                for tabIndex in range(12 - len(self._tabs)):
                    self._tabs.append((lastTabValue + 28 * (tabIndex + 1), "left"))

            for tab, tabAlign in self._tabs:
                tabOptions = None
                if tabAlign in self._textTabAlignMap:
                    tabAlign = self._textTabAlignMap[tabAlign]
                else:
                    tabCharSet = AppKit.NSCharacterSet.characterSetWithCharactersInString_(tabAlign)
                    tabOptions = {AppKit.NSTabColumnTerminatorsAttributeName: tabCharSet}
                    tabAlign = self._textAlignMap["right"]
                tabStop = AppKit.NSTextTab.alloc().initWithTextAlignment_location_options_(tabAlign, tab, tabOptions)
                para.addTabStop_(tabStop)
        if self._lineHeight is not None:
            # para.setLineSpacing_(0.0)
            # para.setLineHeightMultiple_(1)
            para.setMinimumLineHeight_(self._lineHeight)
            para.setMaximumLineHeight_(self._lineHeight)

        if self._indent is not None:
            para.setHeadIndent_(self._indent)
            para.setFirstLineHeadIndent_(self._indent)
        if self._tailIndent is not None:
            para.setTailIndent_(self._tailIndent)
        if self._firstLineIndent is not None:
            para.setFirstLineHeadIndent_(self._firstLineIndent)

        if self._paragraphTopSpacing is not None:
            para.setParagraphSpacingBefore_(self._paragraphTopSpacing)
        if self._paragraphBottomSpacing is not None:
            para.setParagraphSpacing_(self._paragraphBottomSpacing)

        if self._tracking is not None:
            if macOSVersion < Version("10.12"):
                attributes[AppKit.NSKernAttributeName] = self._tracking
            else:
                attributes[CoreText.kCTTrackingAttributeName] = self._tracking
        if self._baselineShift is not None:
            attributes[AppKit.NSBaselineOffsetAttributeName] = self._baselineShift
        if self._underline in self._textUnderlineMap:
            attributes[AppKit.NSUnderlineStyleAttributeName] = self._textUnderlineMap[self._underline]
        if self._strikethrough in self._textstrikethroughMap:
            attributes[AppKit.NSStrikethroughStyleAttributeName] = self._textstrikethroughMap[self._strikethrough]
        if self._url is not None:
            attributes[AppKit.NSLinkAttributeName] = AppKit.NSURL.URLWithString_(self._url)
        if self._language:
            attributes["NSLanguage"] = self._language
        if self._writingDirection in self._writingDirectionMap:
            para.setBaseWritingDirection_(self._writingDirectionMap[self._writingDirection])

        attributes[AppKit.NSParagraphStyleAttributeName] = para
        txt = AppKit.NSAttributedString.alloc().initWithString_attributes_(txt, attributes)
        self._attributedString.appendAttributedString_(txt)

    def _getNSFontWithFallback(self):
        font = getNSFontFromNameOrPath(self._font, self._fontSize, self._fontNumber)
        if font is None:
            ff = self._fallbackFont
            ffNumber = self._fallbackFontNumber
            if ff is None:
                ff = _FALLBACKFONT
                ffNumber = 0
            fontNumberString = f" fontNumber={self._fontNumber}" if self._fontNumber else ""
            warnings.warn(f"font: '{self._font}'{fontNumberString} can't be found, using the fallback font '{ff}'")
            font = getNSFontFromNameOrPath(ff, self._fontSize, ffNumber)
        return font

    def __add__(self, txt):
        new = self.copy()
        if isinstance(txt, self.__class__):
            new.getNSObject().appendAttributedString_(txt.getNSObject())
        else:
            if not isinstance(txt, str):
                raise TypeError("FormattedString requires a str or unicode, got '%s'" % type(txt))
            new.append(txt)
        return new

    def __getitem__(self, index):
        if isinstance(index, slice):
            start = index.start
            stop = index.stop
            textLength = len(self)

            if start is None:
                start = 0
            elif start < 0:
                start = textLength + start
            elif start > textLength:
                start = textLength

            if stop is None:
                stop = textLength
            elif stop < 0:
                stop = textLength + stop

            if start + (stop - start) > textLength:
                stop = textLength

            location = start
            length = stop - start

            if location < 0:
                location = 0
            if length > textLength:
                length = textLength
            elif length < 0:
                length = 0

            rng = location, length
            if textLength == 0:
                attributes = self.textProperties()
            else:
                attributes, _ = self._attributedString.attribute_atIndex_effectiveRange_("drawBot.formattedString.properties", location + length - 1, None)
            new = self.__class__(**attributes)
            try:
                new._attributedString = self._attributedString.attributedSubstringFromRange_(rng)
            except Exception:
                pass
            return new
        else:
            text = self._attributedString.string()
            return text[index]

    def __len__(self):
        return self._attributedString.length()

    def __repr__(self):
        return self._attributedString.string()

    def font(
        self,
        fontNameOrPath: SomePath,
        fontSize: float | None = None,
        fontNumber: int = 0,
    ):
        """
        Set a font with the name of the font.
        If a font path is given the font will used directly.
        Optionally a `fontSize` can be set directly.
        The default font, also used as fallback font, is 'LucidaGrande'.
        The default `fontSize` is 10pt.

        The name of the font relates to the font's postscript name.

        The font name is returned, which is handy when the font was loaded
        from a path.
        """
        self._font = fontNameOrPath
        if fontSize is not None:
            self._fontSize = fontSize
        self._fontNumber = fontNumber
        font = getNSFontFromNameOrPath(fontNameOrPath, fontSize or 10, fontNumber)
        return getFontName(font)

    def fontNumber(self, fontNumber: int):
        self._fontNumber = fontNumber

    def fallbackFont(self, fontNameOrPath: SomePath, fontNumber: int = 0):
        """
        Set a fallback font, used whenever a glyph is not available in the normal font.
        If a font path is given the font will be installed and used directly.
        """
        fontName = None
        if fontNameOrPath is not None:
            testFont = getNSFontFromNameOrPath(fontNameOrPath, 10, fontNumber)
            if testFont is None:
                raise DrawBotError(f"Fallback font '{fontNameOrPath}' is not available")
            fontName = getFontName(fontName)
        self._fallbackFont = fontNameOrPath
        self._fallbackFontNumber = fontNumber
        return fontName

    def fallbackFontNumber(self, fontNumber: int):
        self._fallbackFontNumber = fontNumber

    def fontSize(self, fontSize: float):
        """
        Set the font size in points.
        The default `fontSize` is 10pt.
        """
        self._fontSize = fontSize

    def fill(self, *fill):
        """
        Sets the fill color with a `red`, `green`, `blue` and `alpha` value.
        Each argument must a value float between 0 and 1.
        """
        if fill and fill[0] is None:
            fill = None
        self._fill = fill
        self._cmykFill = None

    def stroke(self, *stroke):
        """
        Sets the stroke color with a `red`, `green`, `blue` and `alpha` value.
        Each argument must a value float between 0 and 1.
        """
        if stroke and stroke[0] is None:
            stroke = None
        self._stroke = stroke
        self._cmykStroke = None

    def cmykFill(self, *cmykFill):
        """
        Set a fill using a CMYK color before drawing a shape. This is handy if the file is intended for print.

        Sets the CMYK fill color. Each value must be a float between 0.0 and 1.0.
        """
        if cmykFill and cmykFill[0] is None:
            cmykFill = None
        self._cmykFill = cmykFill
        self._fill = None

    def cmykStroke(self, *cmykStroke):
        """
        Set a stroke using a CMYK color before drawing a shape. This is handy if the file is intended for print.

        Sets the CMYK stroke color. Each value must be a float between 0.0 and 1.0.
        """
        if cmykStroke and cmykStroke[0] is None:
            cmykStroke = None
        self._cmykStroke = cmykStroke
        self._stroke = None

    def strokeWidth(self, strokeWidth):
        """
        Sets stroke width.
        """
        self._strokeWidth = strokeWidth

    def align(self, align: str):
        """
        Sets the text alignment.
        Possible `align` values are: `left`, `center` and `right`.
        """
        self._align = align

    def lineHeight(self, lineHeight: float):
        """
        Set the line height.
        """
        self._lineHeight = lineHeight

    def tracking(self, tracking):
        """
        Set the tracking between characters. It adds an absolute number of
        points between the characters.
        """
        self._tracking = tracking

    def baselineShift(self, baselineShift):
        """
        Set the shift of the baseline.
        """
        self._baselineShift = baselineShift

    def underline(self, underline):
        """
        Set the underline value.
        Underline must be `single`, `thick`, `double` or `None`.
        """
        self._underline = underline

    def strikethrough(self, strikethrough):
        """
        Set the strikethrough value.
        Underline must be `single`, `thick`, `double` or `None`.
        """
        self._strikethrough = strikethrough

    def url(self, url):
        """
        set the url value.
        url must be a string or `None`
        """
        self._url = url

    def openTypeFeatures(self, *args, **features):
        """
        Enable OpenType features and return the current openType features settings.

        If no arguments are given `openTypeFeatures()` will just return the current openType features settings.

        .. downloadcode:: openTypeFeaturesFormattedString.py

            size(1000, 200)
            # create an empty formatted string object
            t = FormattedString()
            # set a font
            t.font("Didot")
            # set a font size
            t.fontSize(60)
            # add some text
            t += "0123456789 Hello"
            # enable some open type features
            t.openTypeFeatures(smcp=True, onum=True)
            # add some text
            t += " 0123456789 Hello"
            # draw the formatted string
            text(t, (10, 80))
        """
        if args and features:
            raise DrawBotError("Can't combine positional arguments and keyword arguments")
        if args:
            if len(args) != 1:
                raise DrawBotError("There can only be one positional argument")
            if args[0] is not None:
                raise DrawBotError("First positional argument can only be None")
            warnings.warn("openTypeFeatures(None) is deprecated, use openTypeFeatures(resetFeatures=True) instead.")
            self._openTypeFeatures.clear()
        else:
            if features.pop("resetFeatures", False):
                self._openTypeFeatures.clear()
            self._openTypeFeatures.update(features)
        return dict(self._openTypeFeatures)

    def listOpenTypeFeatures(self, fontNameOrPath=None, fontNumber=0):
        """
        List all OpenType feature tags for the current font.

        Optionally a `fontNameOrPath` can be given. If a font path is given the font will be used directly.
        """
        if fontNameOrPath is None:
            fontNameOrPath = self._font
        font = getNSFontFromNameOrPath(fontNameOrPath, 10, fontNumber)
        return openType.getFeatureTagsForFont(font)

    def fontVariations(self, *args, **axes):
        """
        Pick a variation by axes values and return the current font variations settings.

        If no arguments are given `fontVariations()` will just return the current font variations settings.
        """
        if args and axes:
            raise DrawBotError("Can't combine positional arguments and keyword arguments")
        if args:
            if len(args) != 1:
                raise DrawBotError("There can only be one positional argument")
            if args[0] is not None:
                raise DrawBotError("First positional argument can only be None")
            warnings.warn("fontVariations(None) is deprecated, use fontVariations(resetVariations=True) instead.")
            self._fontVariations.clear()
        else:
            if axes.pop("resetVariations", False):
                self._fontVariations.clear()
            self._fontVariations.update(axes)
        defaultVariations = self.listFontVariations()
        currentVariation = {axis: data["defaultValue"] for axis, data in defaultVariations.items()}
        currentVariation.update(self._fontVariations)
        return currentVariation

    def listFontVariations(self, fontNameOrPath=None, fontNumber=0):
        """
        List all variation axes for the current font.

        Returns a dictionary with all axis tags instance with an info dictionary with the following keys: `name`, `minValue` and `maxValue`.
        For non variable fonts an empty dictionary is returned.

        Optionally a `fontNameOrPath` can be given. If a font path is given the font will be used directly.
        """
        if fontNameOrPath is None:
            fontNameOrPath = self._font
        font = getNSFontFromNameOrPath(fontNameOrPath, 10, fontNumber)
        return variation.getVariationAxesForFont(font)

    def fontNamedInstance(self, name, fontNameOrPath=None):
        """
        Set a font with `name` of a named instance.
        The `name` of the named instance must be listed in `listNamedInstances()`,

        Optionally a `fontNameOrPath` can be given. If a font path is given that `fontNameOrPath` will be set.
        """
        if fontNameOrPath:
            self.font(fontNameOrPath)
        instances = self.listNamedInstances()
        if name in instances:
            self.fontVariations(**instances[name])
        else:
            font = getNSFontFromNameOrPath(self._font, self._fontSize, self._fontNumber)
            fontName = getFontName(font)
            if fontName is None:
                fontName = self._font
            raise DrawBotError(f"Can not find instance with name: '{name}' for '{fontName}'.")

    def listNamedInstances(self, fontNameOrPath=None, fontNumber=0):
        """
        List all named instances from a variable font for the current font.

        Returns a dictionary with all named instance as postscript names with their location.
        For non variable fonts an empty dictionary is returned.

        Optionally a `fontNameOrPath` can be given. If a font path is given the font will be used directly.
        """
        if fontNameOrPath is None:
            fontNameOrPath = self._font
        font = getNSFontFromNameOrPath(fontNameOrPath, 10, fontNumber)
        return variation.getNamedInstancesForFont(font)

    def tabs(self, *tabs):
        """
        Set tabs,tuples of (`float`, `alignment`)
        Aligment can be `"left"`, `"center"`, `"right"` or any other character.
        If a character is provided the alignment will be `right` and centered on the specified character.

        .. downloadcode:: tabsFormattedString.py

            # create a new formatted string
            t = FormattedString()
            # set some tabs
            t.tabs((85, "center"), (232, "right"), (300, "left"))
            # add text with tabs
            t += " hello w o r l d".replace(" ", "\\t")
            # draw the string
            text(t, (10, 10))
        """
        if tabs and tabs[0] is None:
            self._tabs = None
        else:
            self._tabs = tabs

    def indent(self, indent):
        """
        Set indent of text left of the paragraph.

        .. downloadcode:: indent.py

            # setting up some variables
            x, y, w, h = 10, 10, 500, 600

            txtIndent = 100
            txtFirstLineIndent = 200
            txtTailIndent = -100
            txtFontSize = 22

            paragraphTop = 3
            paragraphBottom = 10

            txt = '''DrawBot is an ideal tool to teach the basics of programming. Students get colorful graphic treats while getting familiar with variables, conditional statements, functions and what have you. Results can be saved in a selection of different file formats, including as high resolution, scaleable PDF, svg, movie, png, jpeg, tiff...'''

            # a new page with preset size
            newPage(w+x*2, h+y*2)
            # draw text indent line
            stroke(1, 0, 0)
            line((x+txtIndent, y), (x+txtIndent, y+h))
            # draw text firstline indent line
            stroke(1, 1, 0)
            line((x+txtFirstLineIndent, y), (x+txtFirstLineIndent, y+h))
            # draw tail indent
            pos = txtTailIndent
            # tail indent could be negative
            if pos <= 0:
                # substract from width of the text box
                pos = w + pos
            stroke(0, 0, 1)
            line((x+pos, y), (x+pos, y+h))
            # draw a rectangle
            fill(0, .1)
            stroke(None)
            rect(x, y, w, h)

            # create a formatted string
            t = FormattedString(fontSize=txtFontSize)
            # set alignment
            t.align("justified")
            # add text
            t += txt
            # add hard return
            t += "\\n"
            # set style for indented text
            t.fontSize(txtFontSize*.6)
            t.paragraphTopSpacing(paragraphTop)
            t.paragraphBottomSpacing(paragraphBottom)
            t.firstLineIndent(txtFirstLineIndent)
            t.indent(txtIndent)
            t.tailIndent(txtTailIndent)
            # add text
            t += txt
            # add hard return
            t += "\\n"
            # reset style
            t.fontSize(txtFontSize)
            t.indent(None)
            t.tailIndent(None)
            t.firstLineIndent(None)
            t.paragraphTopSpacing(None)
            t.paragraphBottomSpacing(None)
            # add text
            t += txt
            # draw formatted string in a text box
            textBox(t, (x, y, w, h))
        """
        self._indent = indent

    def tailIndent(self, indent):
        """
        Set indent of text right of the paragraph.

        If positive, this value is the distance from the leading margin.
        If 0 or negative, it’s the distance from the trailing margin.
        """
        self._tailIndent = indent

    def firstLineIndent(self, indent):
        """
        Set indent of the text only for the first line.
        """
        self._firstLineIndent = indent

    def paragraphTopSpacing(self, value):
        """
        set paragraph spacing at the top.
        """
        self._paragraphTopSpacing = value

    def paragraphBottomSpacing(self, value):
        """
        set paragraph spacing at the bottom.
        """
        self._paragraphBottomSpacing = value

    def language(self, language):
        """
        Set the preferred language as language tag or None to use the default language.

        `language()` will activate the `locl` OpenType features, if supported by the current font.
        """
        self._language = language

    def writingDirection(self, direction):
        """
        Set the writing direction: `None`, `'LTR'` or `'RTL'`.
        """
        self._writingDirection = direction

    def size(self):
        """
        Return the size of the text.
        """
        return self._attributedString.size()

    def getNSObject(self):
        return self._attributedString

    def copy(self):
        """
        Copy the formatted string.
        """
        attributes = {
            key: getattr(self, "_%s" % key) for key in self._formattedAttributes
        }
        new = self.__class__(**attributes)
        new._attributedString = self._attributedString.mutableCopy()
        new.copyContextProperties(self)
        return new

    def fontContainsCharacters(self, characters):
        """
        Return a bool if the current font contains the provided `characters`.
        Characters is a string containing one or more characters.
        """
        font = self._getNSFontWithFallback()
        if font is None:
            return False
        # Issue 524: we need to pass the number of UTF-16 characters or it won't work for
        # characters > U+FFFF
        count = len(characters.encode("utf-16-be")) // 2
        result, glyphs = CoreText.CTFontGetGlyphsForCharacters(font, characters, None, count)
        return result

    def fontContainsGlyph(self, glyphName):
        font = self._getNSFontWithFallback()
        if font is None:
            return False
        glyph = font.glyphWithName_(glyphName)
        return bool(glyph)

    def fontFilePath(self):
        """
        Return the path to the file of the current font.
        """
        font = getNSFontFromNameOrPath(self._font, self._fontSize, self._fontNumber)
        if font is not None:
            url = CoreText.CTFontDescriptorCopyAttribute(font.fontDescriptor(), CoreText.kCTFontURLAttribute)
            if url is not None:
                return url.path()
            elif os.path.exists(self._font):
                # This happens for reloaded fonts: the font object can't
                # know its file origin, because it was loaded from data.
                return os.path.abspath(self._font)
        warnings.warn("Cannot find the path to the font '%s'." % self._font)
        return None

    def fontFileFontNumber(self):
        fontNumber = 0
        path = self.fontFilePath()
        if path is not None:
            font = getNSFontFromNameOrPath(self._font, self._fontSize, self._fontNumber)
            descriptors = getFontDescriptorsFromPath(path)
            fontNames = [d.postscriptName() for d in descriptors]
            try:
                fontNumber = fontNames.index(font.fontDescriptor().postscriptName())
            except ValueError:
                warnings.warn(f"Cannot find the fontNumber for '{self._font}'.")
        return fontNumber

    def listFontGlyphNames(self):
        """
        Return a list of glyph names supported by the current font.
        """
        from fontTools.ttLib import TTFont, TTLibError

        path = self.fontFilePath()
        if path is None:
            return []
        # load the font with fontTools
        # provide a fontNumber as lots of fonts are .ttc font files.
        # search for the res_name_or_index for .dfont files.
        res_name_or_index = None
        fontNumber = None
        ext = os.path.splitext(path)[-1].lower()
        if ext in (".ttc", ".otc"):
            fontNumber = self.fontFileFontNumber()
        elif ext == ".dfont":
            res_name_or_index = self.fontFileFontNumber() + 1
        try:
            with TTFont(path, lazy=True, fontNumber=fontNumber, res_name_or_index=res_name_or_index) as fontToolsFont:
                glyphNames = fontToolsFont.getGlyphOrder()
        except TTLibError:
            warnings.warn("Cannot read the font file for '%s' at the path '%s'" % (self._font, path))
            return []
        # remove .notdef from glyph names
        if ".notdef" in glyphNames:
            glyphNames.remove(".notdef")
        return glyphNames

    def fontAscender(self):
        """
        Returns the current font ascender, based on the current `font` and `fontSize`.
        """
        font = self._getNSFontWithFallback()
        return font.ascender()

    def fontDescender(self):
        """
        Returns the current font descender, based on the current `font` and `fontSize`.
        """
        font = self._getNSFontWithFallback()
        return font.descender()

    def fontXHeight(self):
        """
        Returns the current font x-height, based on the current `font` and `fontSize`.
        """
        font = self._getNSFontWithFallback()
        return font.xHeight()

    def fontCapHeight(self):
        """
        Returns the current font cap height, based on the current `font` and `fontSize`.
        """
        font = self._getNSFontWithFallback()
        return font.capHeight()

    def fontLeading(self):
        """
        Returns the current font leading, based on the current `font` and `fontSize`.
        """
        font = self._getNSFontWithFallback()
        return font.leading()

    def fontLineHeight(self):
        """
        Returns the current line height, based on the current `font` and `fontSize`.
        If a `lineHeight` is set, this value will be returned.
        """
        if self._lineHeight is not None:
            return self._lineHeight
        font = self._getNSFontWithFallback()
        return font.defaultLineHeightForFont()

    def appendGlyph(self, *glyphNames):
        """
        Append a glyph by his glyph name or glyph index using the current `font`.
        Multiple glyph names are possible.

        .. downloadcode:: appendGlyphFormattedString.py

            size(1300, 400)
            # create an empty formatted string object
            t = FormattedString()
            # set a font
            t.font("Menlo-Regular")
            # set a font size
            t.fontSize(300)
            # add some glyphs by glyph name
            t.appendGlyph("A", "ampersand", "Eng", "Eng.alt")
            # add some glyphs by glyph ID (this depends heavily on the font)
            t.appendGlyph(50, 51)
            # draw the formatted string
            text(t, (100, 100))

        """
        # use a non breaking space as replacement character
        baseString = chr(0xFFFD)
        font = None
        if self._font:
            font = self._getNSFontWithFallback()
        else:
            # Default font
            font = AppKit.NSFont.fontWithName_size_(_FALLBACKFONT, self._fontSize)

        # disable calt features, as this seems to be on by default
        # for both the font stored in the nsGlyphInfo as in the replacement character
        fontAttributes = {}
        coreTextFontVariations = variation.getFontVariationAttributes(font, self._fontVariations)
        if coreTextFontVariations:
            fontAttributes[CoreText.NSFontVariationAttribute] = coreTextFontVariations

        fontAttributes[CoreText.kCTFontFeatureSettingsAttribute] = [dict(CTFeatureOpenTypeTag="calt", CTFeatureOpenTypeValue=False)]
        fontDescriptor = font.fontDescriptor()
        fontDescriptor = fontDescriptor.fontDescriptorByAddingAttributes_(fontAttributes)
        font = AppKit.NSFont.fontWithDescriptor_size_(fontDescriptor, self._fontSize)

        fallbackFont = self._fallbackFont
        self._fallbackFont = None
        _openTypeFeatures = dict(self._openTypeFeatures)
        self._openTypeFeatures = dict(calt=False)
        for glyphName in glyphNames:
            if isinstance(glyphName, int):
                # glyphName is a glyph ID
                glyph = glyphName
            else:
                glyph = font.glyphWithName_(glyphName)
            if glyph:
                self.append(baseString)
                glyphInfo = AppKit.NSGlyphInfo.glyphInfoWithGlyph_forFont_baseString_(glyph, font, baseString)
                if glyphInfo is not None:
                    self._attributedString.addAttribute_value_range_(AppKit.NSGlyphInfoAttributeName, glyphInfo, (len(self) - 1, 1))
                else:
                    warnings.warn(f"font '{font.fontName()}' has no glyph with glyph ID {glyph}")
            else:
                if isinstance(glyphName, int) or glyphName == ".notdef":
                    message = "skipping '.notdef' glyph (glyph ID 0)"
                else:
                    message = "font '{fontName}' has no glyph with the name '{glyphName}'"
                warnings.warn(message.format(fontName=font.fontName(), glyphName=glyphName))

        self.openTypeFeatures(**_openTypeFeatures)
        self._fallbackFont = fallbackFont


class GraphicsState():
    _textClass = FormattedString
    _colorClass = Color

    def __init__(self):
        self.colorSpace = self._colorClass.colorSpace
        self.blendMode = None
        self.opacity = 1
        self.fillColor = self._colorClass(0)
        self.strokeColor = None
        self.cmykFillColor = None
        self.cmykStrokeColor = None
        self.shadow = None
        self.gradient = None
        self.strokeWidth = 1
        self.lineDash = None
        self.lineDashOffset = 0
        self.lineCap = None
        self.lineJoin = None
        self.miterLimit = 10
        self.text = self._textClass()
        self.hyphenation = None
        self.path = None

    def copy(self):
        new = self.__class__()
        new.colorSpace = self.colorSpace
        new.blendMode = self.blendMode
        new.opacity = self.opacity
        if self.fillColor is not None:
            new.fillColor = self.fillColor.copy()
        else:
            new.fillColor = None
        if self.strokeColor:
            new.strokeColor = self.strokeColor.copy()
        if self.cmykFillColor:
            new.cmykFillColor = self.cmykFillColor.copy()
        if self.cmykStrokeColor:
            new.cmykStrokeColor = self.cmykStrokeColor.copy()
        if self.shadow:
            new.shadow = self.shadow.copy()
        if self.gradient:
            new.gradient = self.gradient.copy()
        if self.path is not None:
            new.path = self.path.copy()
        new.text = self.text.copy()
        new.hyphenation = self.hyphenation
        new.strokeWidth = self.strokeWidth
        new.lineCap = self.lineCap
        if self.lineDash is not None:
            new.lineDash = list(self.lineDash)
        new.lineDashOffset = self.lineDashOffset
        new.lineJoin = self.lineJoin
        new.miterLimit = self.miterLimit
        return new

    def update(self, context):
        self.updateColorSpace(context)

    # support for color spaces

    def setColorSpace(self, colorSpace):
        self.colorSpace = colorSpace
        self.updateColorSpace(None)

    def updateColorSpace(self, context):
        self._colorClass.colorSpace = self.colorSpace


class BaseContext():
    _graphicsStateClass = GraphicsState

    _cmykColorClass = CMYKColor
    _colorClass = Color
    _textClass = FormattedString
    _shadowClass = Shadow
    _bezierPathClass = BezierPath
    _gradientClass = Gradient

    fileExtensions = []
    saveImageOptions = []
    validateSaveImageOptions = True

    _textAlignMap = FormattedString._textAlignMap
    _textTabAlignMap = FormattedString._textTabAlignMap
    _textUnderlineMap = FormattedString._textUnderlineMap
    _textstrikethroughMap = FormattedString._textstrikethroughMap
    _writingDirectionMap = FormattedString._writingDirectionMap

    _colorSpaceMap = dict(
        genericRGB=AppKit.NSColorSpace.genericRGBColorSpace(),
        adobeRGB1998=AppKit.NSColorSpace.adobeRGB1998ColorSpace(),
        sRGB=AppKit.NSColorSpace.sRGBColorSpace(),
        genericGray=AppKit.NSColorSpace.genericGrayColorSpace(),
        genericGamma22Gray=AppKit.NSColorSpace.genericGamma22GrayColorSpace(),
    )

    _blendModeMap = dict(
        normal=Quartz.kCGBlendModeNormal,
        multiply=Quartz.kCGBlendModeMultiply,
        screen=Quartz.kCGBlendModeScreen,
        overlay=Quartz.kCGBlendModeOverlay,
        darken=Quartz.kCGBlendModeDarken,
        lighten=Quartz.kCGBlendModeLighten,
        colorDodge=Quartz.kCGBlendModeColorDodge,
        colorBurn=Quartz.kCGBlendModeColorBurn,
        softLight=Quartz.kCGBlendModeSoftLight,
        hardLight=Quartz.kCGBlendModeHardLight,
        difference=Quartz.kCGBlendModeDifference,
        exclusion=Quartz.kCGBlendModeExclusion,
        hue=Quartz.kCGBlendModeHue,
        saturation=Quartz.kCGBlendModeSaturation,
        color=Quartz.kCGBlendModeColor,
        luminosity=Quartz.kCGBlendModeLuminosity,
        clear=Quartz.kCGBlendModeClear,
        copy=Quartz.kCGBlendModeCopy,
        sourceIn=Quartz.kCGBlendModeSourceIn,
        sourceOut=Quartz.kCGBlendModeSourceOut,
        sourceAtop=Quartz.kCGBlendModeSourceAtop,
        destinationOver=Quartz.kCGBlendModeDestinationOver,
        destinationIn=Quartz.kCGBlendModeDestinationIn,
        destinationOut=Quartz.kCGBlendModeDestinationOut,
        destinationAtop=Quartz.kCGBlendModeDestinationAtop,
        xOR=Quartz.kCGBlendModeXOR,
        plusDarker=Quartz.kCGBlendModePlusDarker,
        plusLighter=Quartz.kCGBlendModePlusLighter,
    )

    _softHypen = 0x00AD

    def __init__(self):
        self.width = None
        self.height = None
        self.hasPage = False
        self.reset()

    # overwrite by a subclass

    def _newPage(self, width, height):
        pass

    def _save(self):
        pass

    def _restore(self):
        pass

    def _blendMode(self, operation):
        pass

    def _opacity(self, value):
        pass

    def _drawPath(self):
        pass

    def _clipPath(self):
        pass

    def _transform(self, matrix):
        pass

    def _textBox(self, txt, box, align):
        pass

    def _image(self, path, xy, alpha, pageNumber):
        pass

    def _frameDuration(self, seconds):
        pass

    def _reset(self, other=None):
        pass

    def _saveImage(self, path, options):
        pass

    def _printImage(self, pdf=None):
        pass

    def _linkURL(self, url, xywh):
        pass

    def _linkDestination(self, name, xy):
        pass

    def _linkRect(self, name, xywh):
        pass

    #

    def reset(self):
        self._stack = []
        self._state = self._graphicsStateClass()
        self._colorClass.colorSpace = self._colorSpaceMap['genericRGB']
        self._reset()

    def size(self, width=None, height=None):
        if width is not None:
            self.width = width
        if height is not None:
            self.height = height

    def newPage(self, width=None, height=None):
        if self.width is None and width is None:
            raise DrawBotError("A page must have a width")
        if self.height is None and height is None:
            raise DrawBotError("A page must have a height")
        self.hasPage = True
        self._newPage(width, height)

    def saveImage(self, path, options):
        if not self.hasPage:
            raise DrawBotError("can't save image when no page is set")
        return self._saveImage(path, options)

    def printImage(self, pdf=None):
        self._printImage(pdf)

    def frameDuration(self, seconds):
        self._frameDuration(seconds)

    def save(self):
        self._stack.append(self._state.copy())
        self._save()

    def restore(self):
        if not self._stack:
            raise DrawBotError("can't restore graphics state: no matching save()")
        self._state = self._stack.pop()
        self._state.update(self)
        self._restore()

    def rect(self, x, y, w, h):
        path = self._bezierPathClass()
        path.rect(x, y, w, h)
        self.drawPath(path)

    def oval(self, x, y, w, h):
        path = self._bezierPathClass()
        path.oval(x, y, w, h)
        self.drawPath(path)

    def newPath(self):
        self._state.path = self._bezierPathClass()

    def moveTo(self, pt):
        if self._state.path is None:
            raise DrawBotError("Create a new path first")
        self._state.path.moveTo(pt)

    def lineTo(self, pt):
        self._state.path.lineTo(pt)

    def curveTo(self, pt1, pt2, pt):
        self._state.path.curveTo(pt1, pt2, pt)

    def qCurveTo(self, points):
        self._state.path.qCurveTo(*points)

    def arc(self, center, radius, startAngle, endAngle, clockwise):
        self._state.path.arc(center, radius, startAngle, endAngle, clockwise)

    def arcTo(self, pt1, pt2, radius):
        self._state.path.arcTo(pt1, pt2, radius)

    def closePath(self):
        self._state.path.closePath()

    def drawPath(self, path):
        if path is not None:
            self._state.path = path
        self._drawPath()

    def clipPath(self, path):
        if path is not None:
            self._state.path = path
        self._clipPath()

    def colorSpace(self, colorSpace):
        if colorSpace is None:
            colorSpace = 'genericRGB'
        if colorSpace not in self._colorSpaceMap:
            raise DrawBotError("'%s' is not a valid colorSpace, argument must be '%s'" % (colorSpace, "', '".join(self._colorSpaceMap.keys())))
        colorSpace = self._colorSpaceMap[colorSpace]
        self._state.setColorSpace(colorSpace)

    def blendMode(self, operation):
        self._state.blendMode = operation
        self._blendMode(operation)

    def opacity(self, value):
        self._state.opacity = value
        self._opacity(value)

    def fill(self, r, g=None, b=None, a=1):
        self._state.text.fill(r, g, b, a)
        self._state.cmykFillColor = None
        if r is None:
            self._state.fillColor = None
            return
        self._state.fillColor = self._colorClass(r, g, b, a)
        self._state.gradient = None

    def cmykFill(self, c, m, y, k, a=1):
        self._state.text.cmykFill(c, m, y, k, a)
        if c is None:
            self.fill(None)
        else:
            self._state.cmykFillColor = self._cmykColorClass(c, m, y, k, a)
            r, g, b = cmyk2rgb(c, m, y, k)
            self._state.fillColor = self._colorClass(r, g, b, a)
            self._state.gradient = None

    def stroke(self, r, g=None, b=None, a=1):
        self._state.text.stroke(r, g, b, a)
        self._state.cmykStrokeColor = None
        if r is None:
            self._state.strokeColor = None
            return
        self._state.strokeColor = self._colorClass(r, g, b, a)

    def cmykStroke(self, c, m, y, k, a=1):
        self._state.text.cmykStroke(c, m, y, k, a)
        if c is None:
            self.stroke(None)
        else:
            self._state.cmykStrokeColor = self._cmykColorClass(c, m, y, k, a)
            r, g, b = cmyk2rgb(c, m, y, k)
            self._state.strokeColor = self._colorClass(r, g, b, a)

    def shadow(self, offset, blur, color):
        if offset is None:
            self._state.shadow = None
            return
        self._state.shadow = self._shadowClass(offset, blur, color)

    def cmykShadow(self, offset, blur, color):
        if offset is None:
            self._state.shadow = None
            return
        rgbColor = cmyk2rgb(color[0], color[1], color[2], color[3])
        self._state.shadow = self._shadowClass(offset, blur, rgbColor)
        self._state.shadow.cmykColor = self._cmykColorClass(*color)

    def linearGradient(self, startPoint=None, endPoint=None, colors=None, locations=None):
        if startPoint is None:
            self._state.gradient = None
            self.fill(0)
            return
        self._state.gradient = self._gradientClass("linear", startPoint, endPoint, colors, locations)
        self.fill(None)

    def cmykLinearGradient(self, startPoint=None, endPoint=None, colors=None, locations=None):
        if startPoint is None:
            self._state.gradient = None
            self.fill(0)
            return
        rgbColors = [cmyk2rgb(color[0], color[1], color[2], color[3]) for color in colors]
        self._state.gradient = self._gradientClass("linear", startPoint, endPoint, rgbColors, locations)
        self._state.gradient.cmykColors = [self._cmykColorClass(*color) for color in colors]
        self.fill(None)

    def radialGradient(self, startPoint=None, endPoint=None, colors=None, locations=None, startRadius=0, endRadius=100):
        if startPoint is None:
            self._state.gradient = None
            self.fill(0)
            return
        self._state.gradient = self._gradientClass("radial", startPoint, endPoint, colors, locations, startRadius, endRadius)
        self.fill(None)

    def cmykRadialGradient(self, startPoint=None, endPoint=None, colors=None, locations=None, startRadius=0, endRadius=100):
        if startPoint is None:
            self._state.gradient = None
            self.fill(0)
            return
        rgbColors = [cmyk2rgb(color[0], color[1], color[2], color[3]) for color in colors]
        self._state.gradient = self._gradientClass("radial", startPoint, endPoint, rgbColors, locations, startRadius, endRadius)
        self._state.gradient.cmykColors = [self._cmykColorClass(*color) for color in colors]
        self.fill(None)

    def strokeWidth(self, value):
        self._state.text.strokeWidth(value)
        self._state.strokeWidth = value

    def miterLimit(self, value):
        self._state.miterLimit = value

    def lineJoin(self, join):
        if join is None:
            self._state.lineJoin = None
        if join not in _LINEJOINSTYLESMAP:
            raise DrawBotError("lineJoin() argument must be 'bevel', 'miter' or 'round'")
        self._state.lineJoin = _LINEJOINSTYLESMAP[join]

    def lineCap(self, cap):
        if cap is None:
            self._state.lineCap = None
        if cap not in _LINECAPSTYLESMAP:
            raise DrawBotError("lineCap() argument must be 'butt', 'square' or 'round'")
        self._state.lineCap = _LINECAPSTYLESMAP[cap]

    def lineDash(self, dash, offset):
        if dash[0] is None:
            self._state.lineDash = None
            return
        self._state.lineDash = list(dash)
        self._state.lineDashOffset = offset

    def transform(self, matrix):
        self._transform(matrix)

    def font(self, fontName, fontSize, fontNumber):
        return self._state.text.font(fontName, fontSize, fontNumber)

    def fallbackFont(self, fontName, fontNumber=0):
        self._state.text.fallbackFont(fontName, fontNumber)

    def fontSize(self, fontSize):
        self._state.text.fontSize(fontSize)

    def lineHeight(self, lineHeight):
        self._state.text.lineHeight(lineHeight)

    def tracking(self, tracking):
        self._state.text.tracking(tracking)

    def baselineShift(self, baselineShift):
        self._state.text.baselineShift(baselineShift)

    def underline(self, underline):
        self._state.text.underline(underline)

    def strikethrough(self, strikethrough):
        self._state.text.strikethrough(strikethrough)

    def url(self, value):
        self._state.text.url(value)

    def hyphenation(self, value):
        self._state.hyphenation = value

    def tabs(self, *tabs):
        self._state.text.tabs(*tabs)

    def language(self, language):
        self._state.text.language(language)

    def writingDirection(self, direction):
        self._state.text.writingDirection(direction)

    def openTypeFeatures(self, *args, **features):
        return self._state.text.openTypeFeatures(*args, **features)

    def fontVariations(self, *args, **axes):
        return self._state.text.fontVariations(*args, **axes)

    def fontNamedInstance(self, name, fontNameOrPath):
        self._state.text.fontNamedInstance(name, fontNameOrPath)

    def attributedString(self, txt, align=None):
        if isinstance(txt, FormattedString):
            return txt.getNSObject()
        self._state.text.clear()
        self._state.text.append(txt, align=align)
        return self._state.text.getNSObject()

    def hyphenateAttributedString(self, attrString, path):
        # add soft hyphens
        attrString = attrString.mutableCopy()
        mutString = attrString.mutableString()
        wordRange = AppKit.NSMakeRange(mutString.length(), 0)
        while wordRange.location > 2:
            wordRange = attrString.doubleClickAtIndex_(wordRange.location - 2)
            hyphenIndex = AppKit.NSMaxRange(wordRange)
            while hyphenIndex != AppKit.NSNotFound:
                hyphenIndex = attrString.lineBreakByHyphenatingBeforeIndex_withinRange_(hyphenIndex, wordRange)
                if hyphenIndex != AppKit.NSNotFound:
                    mutString.insertString_atIndex_(chr(self._softHypen), hyphenIndex)

        # get the lines
        lines = self._getTypesetterLinesWithPath(attrString, path)
        # get all lines justified
        justifiedLines = self._getTypesetterLinesWithPath(self._justifyAttributedString(attrString), path)

        # loop over all lines
        i = 0
        while i < len(lines):
            # get the current line
            line = lines[i]
            # get the range in the text for the current line
            rng = CoreText.CTLineGetStringRange(line)
            # get the substring from the range
            subString = attrString.attributedSubstringFromRange_(rng)
            # get the string
            subStringText = subString.string()
            # check if the line ends with a softhypen
            if len(subStringText) and subStringText[-1] == chr(self._softHypen):
                # here we go
                # get the justified line and get the max line width
                maxLineWidth, a, d, l = CoreText.CTLineGetTypographicBounds(justifiedLines[i], None, None, None)
                # get the last attributes
                hyphenAttr, _ = subString.attributesAtIndex_effectiveRange_(0, None)
                # create a hyphen string
                hyphenAttrString = AppKit.NSAttributedString.alloc().initWithString_attributes_("-", hyphenAttr)
                # get the width of the hyphen
                hyphenWidth = hyphenAttrString.size().width
                # get all line break location of that line
                lineBreakLocation = len(subString)
                possibleLineBreaks = [lineBreakLocation]
                while lineBreakLocation:
                    lineBreakLocation = subString.lineBreakBeforeIndex_withinRange_(lineBreakLocation, (0, len(subString)))
                    if lineBreakLocation:
                        possibleLineBreaks.append(lineBreakLocation)
                breakFound = False
                # loop over all possible line breaks
                while possibleLineBreaks:
                    lineBreak = possibleLineBreaks.pop(0)
                    # get a possible line
                    breakString = subString.attributedSubstringFromRange_((0, lineBreak))
                    # get the width
                    stringWidth = breakString.size().width
                    # add hyphen width if required
                    if breakString.string()[-1] == chr(self._softHypen):
                        stringWidth += hyphenWidth
                    # found a break
                    if stringWidth <= maxLineWidth:
                        breakFound = True
                        break

                if breakFound and len(breakString.string()) > 2 and breakString.string()[-1] == chr(self._softHypen):
                    # if the break line ends with a soft hyphen
                    # add a hyphen
                    attrString.replaceCharactersInRange_withString_((rng.location + lineBreak, 0), "-")
                # remove all soft hyphens for the range of that line
                mutString.replaceOccurrencesOfString_withString_options_range_(chr(self._softHypen), "", AppKit.NSLiteralSearch, rng)
                # reset the lines, from the adjusted attribute string
                lines = self._getTypesetterLinesWithPath(attrString, path)
                # reset the justifed lines form the adjusted attributed string
                justifiedLines = self._getTypesetterLinesWithPath(self._justifyAttributedString(attrString), path)
            # next line
            i += 1
        # remove all soft hyphen
        mutString.replaceOccurrencesOfString_withString_options_range_(chr(self._softHypen), "", AppKit.NSLiteralSearch, (0, mutString.length()))
        # done!
        return attrString

    def clippedText(self, txt, box, align):
        path, origin = self._getPathForFrameSetter(box)
        attrString = self.attributedString(txt, align=align)
        if self._state.hyphenation:
            hyphenIndexes = [i for i, c in enumerate(attrString.string()) if c == "-"]
            attrString = self.hyphenateAttributedString(attrString, path)
        setter = CoreText.CTFramesetterCreateWithAttributedString(attrString)
        box = CoreText.CTFramesetterCreateFrame(setter, (0, 0), path, None)
        visibleRange = CoreText.CTFrameGetVisibleStringRange(box)
        clip = visibleRange.length
        if self._state.hyphenation:
            subString = attrString.string()[:clip]
            for i in hyphenIndexes:
                if i < clip:
                    clip += 1
                else:
                    break
            clip -= subString.count("-")
        return txt[clip:]

    def _justifyAttributedString(self, attr):
        # create a justified copy of the attributed string
        attr = attr.mutableCopy()

        def changeParaAttribute(para, rng, _):
            para = para.mutableCopy()
            para.setAlignment_(AppKit.NSJustifiedTextAlignment)
            attr.addAttribute_value_range_(AppKit.NSParagraphStyleAttributeName, para, rng)

        attr.enumerateAttribute_inRange_options_usingBlock_(AppKit.NSParagraphStyleAttributeName, (0, len(attr)), 0, changeParaAttribute)
        return attr

    def _getTypesetterLinesWithPath(self, attrString, path, offset=None):
        # get lines for an attribute string with a given path
        if offset is None:
            offset = 0, 0
        setter = CoreText.CTFramesetterCreateWithAttributedString(attrString)
        frame = CoreText.CTFramesetterCreateFrame(setter, offset, path, None)
        return CoreText.CTFrameGetLines(frame)

    def _getPathForFrameSetter(self, box):
        if isinstance(box, self._bezierPathClass):
            path = box._getCGPath()
            (x, y), (w, h) = CoreText.CGPathGetPathBoundingBox(path)
        else:
            x, y, w, h = box
            if w < 0:
                x += w
                w = -w
            if h < 0:
                y += h
                h = -h
            path = CoreText.CGPathCreateMutable()
            CoreText.CGPathAddRect(path, None, CoreText.CGRectMake(x, y, w, h))
        return path, (x, y)

    def textSize(self, txt, align, width, height):
        attrString = self.attributedString(txt, align)
        if width is None:
            w, h = attrString.size()
        else:
            if width is None:
                width = CoreText.CGFLOAT_MAX
            if height is None:
                height = CoreText.CGFLOAT_MAX
            if self._state.hyphenation:
                path = CoreText.CGPathCreateMutable()
                CoreText.CGPathAddRect(path, None, CoreText.CGRectMake(0, 0, width, height))
                attrString = self.hyphenateAttributedString(attrString, path)
            setter = CoreText.CTFramesetterCreateWithAttributedString(attrString)
            (w, h), _ = CoreText.CTFramesetterSuggestFrameSizeWithConstraints(setter, (0, 0), None, (width, height), None)
        return w, h

    def textBox(self, txt, box, align="left"):
        self._state.path = None
        self._textBox(txt, box, align)

    def image(self, path, xy, alpha, pageNumber):
        x, y = xy
        self._image(path, (x, y), alpha, pageNumber)

    def installFont(self, path):
        url = AppKit.NSURL.fileURLWithPath_(path)
        success, error = CoreText.CTFontManagerRegisterFontsForURL(url, CoreText.kCTFontManagerScopeProcess, None)
        if not success:
            error = error.localizedDescription()
        return success, error

    def uninstallFont(self, path):
        url = AppKit.NSURL.fileURLWithPath_(path)
        success, error = CoreText.CTFontManagerUnregisterFontsForURL(url, CoreText.kCTFontManagerScopeProcess, None)
        if not success:
            error = error.localizedDescription()
        return success, error

    def _fontNameForPath(self, path):
        from fontTools.ttLib import TTFont, TTLibError
        try:
            font = TTFont(path, fontNumber=0)  # in case of .ttc, use the first font
            psName = font["name"].getName(6, 1, 0)
            if psName is None:
                psName = font["name"].getName(6, 3, 1)
            font.close()
        except IOError:
            raise DrawBotError("Font '%s' does not exist." % path)
        except TTLibError:
            raise DrawBotError("Font '%s' is not a valid font." % path)
        if psName is not None:
            psName = psName.toUnicode()
        return psName

    def linkURL(self, url, xywh):
        x, y, w, h = xywh
        self._linkURL(url, (x, y, w, h))

    def linkDestination(self, name, xy):
        x, y = xy
        self._linkDestination(name, (x, y))

    def linkRect(self, name, xywh):
        x, y, w, h = xywh
        self._linkRect(name, (x, y, w, h))


@memoize
def getNSFontFromNameOrPath(fontNameOrPath, fontSize, fontNumber):
    if not isinstance(fontNameOrPath, (str, os.PathLike)):
        tp = type(fontNameOrPath).__name__
        raise TypeError(
            f"'fontNameOrPath' should be str or path-like, '{tp}' found"
        )
    font = _getNSFontFromNameOrPath(fontNameOrPath, fontSize, fontNumber)
    if font is None:
        warnings.warn(f"not font could be found for '{fontNameOrPath}'")
    return font


def _getNSFontFromNameOrPath(fontNameOrPath, fontSize, fontNumber):
    if fontSize is None:
        fontSize = 10
    if isinstance(fontNameOrPath, str) and not fontNameOrPath.startswith("."):
        # skip dot prefix font names, those are system fonts
        nsFont = AppKit.NSFont.fontWithName_size_(fontNameOrPath, fontSize)
        if nsFont is not None:
            return nsFont
    # load from path
    if not os.path.exists(fontNameOrPath):
        return None
    fontPath = os.path.abspath(fontNameOrPath)
    descriptors = getFontDescriptorsFromPath(fontPath)
    if not descriptors:
        return None
    if not 0 <= fontNumber < len(descriptors):
        raise IndexError(
            f"fontNumber out of range for '{fontPath}': "
            f"{fontNumber} not in range 0..{len(descriptors) - 1}"
        )
    return CoreText.CTFontCreateWithFontDescriptor(descriptors[fontNumber], fontSize, None)


#
# Cache for font descriptors that have been reloaded after a font file
# changed on disk. Keys are absolute paths to font files, values are
# (modificationTime, fontDescriptors) tuples. `fontDescriptors` is
# None when the font was used but did not have to be reloaded, and a
# list of font descriptors if the font has been reloaded before.
#
# We don't clear this cache, as the number of reloaded fonts should
# generably be within reasonable limits, and re-reloading upon every
# run (think Variable Sliders) is expensive.
#
# NOTE: It's possible to turn this into a Least Recently Used cache with
# a maximum size, using Python 3.7's insertion order preserving dict
# behavior, but it may not be worth the effort.
#
_reloadedFontDescriptors = {}


@memoize
def getFontDescriptorsFromPath(fontPath):
    modTime = os.stat(fontPath).st_mtime
    prevModTime, descriptors = _reloadedFontDescriptors.get(fontPath, (modTime, None))
    if modTime == prevModTime:
        if not descriptors:
            # Load font from disk, letting the OS handle caching and loading
            url = AppKit.NSURL.fileURLWithPath_(fontPath)
            assert url is not None
            descriptors = CoreText.CTFontManagerCreateFontDescriptorsFromURL(url)
            # Nothing was reloaded, this is the general case: do not cache the
            # descriptors globally (they are cached per newDrawing session via
            # @memoize), only store the modification time.
            _reloadedFontDescriptors[fontPath] = modTime, None
    else:
        # The font file was changed on disk since we last used it. We now load
        # it from data explicitly, bypassing any OS cache, ensuring we will see
        # the updated font.
        data = AppKit.NSData.dataWithContentsOfFile_(fontPath)
        descriptors = CoreText.CTFontManagerCreateFontDescriptorsFromData(data)
        _reloadedFontDescriptors[fontPath] = modTime, descriptors
    return descriptors


def getFontName(font):
    if font is None:
        return None
    fontName = CoreText.CTFontDescriptorCopyAttribute(font.fontDescriptor(), CoreText.kCTFontNameAttribute)
    if fontName is not None:
        fontName = str(fontName)
    return fontName<|MERGE_RESOLUTION|>--- conflicted
+++ resolved
@@ -7,12 +7,8 @@
 from packaging.version import Version
 
 from fontTools.pens.basePen import BasePen
-<<<<<<< HEAD
 from fontTools.pens.basePen import AbstractPen
 from fontTools.pens.pointPen import AbstractPointPen
-=======
-from fontTools.ttLib import TTFont, TTLibError
->>>>>>> a62e4e18
 
 from drawBot.misc import DrawBotError, cmyk2rgb, warnings, transformationAtCenter
 from drawBot.macOSVersion import macOSVersion
@@ -1500,7 +1496,7 @@
 
     def font(
         self,
-        fontNameOrPath: SomePath,
+        fontNameOrPath: str | SomePath,
         fontSize: float | None = None,
         fontNumber: int = 0,
     ):
@@ -1632,10 +1628,10 @@
         """
         self._underline = underline
 
-    def strikethrough(self, strikethrough):
+    def strikethrough(self, strikethrough: str | None):
         """
         Set the strikethrough value.
-        Underline must be `single`, `thick`, `double` or `None`.
+        Strikethrough must be `single`, `thick`, `double` or `None`.
         """
         self._strikethrough = strikethrough
 
@@ -1734,7 +1730,7 @@
         font = getNSFontFromNameOrPath(fontNameOrPath, 10, fontNumber)
         return variation.getVariationAxesForFont(font)
 
-    def fontNamedInstance(self, name, fontNameOrPath=None):
+    def fontNamedInstance(self, name: str, fontNameOrPath: str | SomePath | None = None):
         """
         Set a font with `name` of a named instance.
         The `name` of the named instance must be listed in `listNamedInstances()`,
@@ -1897,7 +1893,7 @@
         """
         self._language = language
 
-    def writingDirection(self, direction):
+    def writingDirection(self, direction: str | None):
         """
         Set the writing direction: `None`, `'LTR'` or `'RTL'`.
         """
