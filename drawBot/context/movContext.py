--- conflicted
+++ resolved
@@ -8,10 +8,7 @@
 try:
     import QTKit
 except ImportError:
-<<<<<<< HEAD
-=======
     # QTKit is deprecated, so may not be available
->>>>>>> c308285a
     QTKit = None
 
 
