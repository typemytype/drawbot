# Changelog For DrawBot

## [3.125] 2020-04-22

- Update embedded uharfbuzz.
<<<<<<< HEAD
- Add `textBoxCharacterBounds` which calculates a list of type setting bounding boxes.
=======
- Embed setuptool and packaging.
- Fix drawbot://url/to/python.py.
- Improve tracking documenation.
>>>>>>> 96f757f3

## [3.124] 2020-03-28

- Fix updater with the correct download link.
- Allowing external tools to be used inside DrawBot, a notarizing entitlement.

## [3.123] 2020-03-03

- Fully notarized and built with GitHub Actions!!!!
- Improve pip installer.
- Support `viewBox` in svg output.
- Point attributes of a BezierPath are immutable.
- Fix bug when an FormattedString contains an empty last line.
- Don't optimize an empty BezierPath.
- Improve updater message.
- Upgrade code editor lexer to python3.
- Upgrade internal tool potrace and mkbitmap.
- Add context-specific attributes for BezierPath and FormattedString: `svgLink`, `svgID`, `svgClass`.

## [3.122] 2019-11-03

- Adding bezierPath.expandStroke(width, lineCap="round", lineJoin="round", miterLimit=10) (thanks to Bahman Eslami)
- Improved internal OpenType feature tags setting
- Improved complex formattedString type setting
- Improved alignment with text() and FormattedString
- Added a DrawBot frontend for pip/PyPI to make it super easy to install third-party packages: see menu Python -> Install Python Packages
- Fixed text stroke behavior (but is a breaking change): strokeWidth on text no longer scales with the fontSize
- Removed support for .mov export on 10.15 and up (QTKit is no longer supported there)
- Fixed extracting single frames from .gif files
- Improved setup.py, so drawbot-as-a-module can be easily installed with pip using a github URL
- All test now run on Travis CI (and soon also on GitHub Actions)
- Removed Python 2 code
- Many small issues were fixed

## [3.121] 2019-10-04


## [3.120] 2019-03-13<|MERGE_RESOLUTION|>--- conflicted
+++ resolved
@@ -3,13 +3,9 @@
 ## [3.125] 2020-04-22
 
 - Update embedded uharfbuzz.
-<<<<<<< HEAD
-- Add `textBoxCharacterBounds` which calculates a list of type setting bounding boxes.
-=======
 - Embed setuptool and packaging.
 - Fix drawbot://url/to/python.py.
 - Improve tracking documenation.
->>>>>>> 96f757f3
 
 ## [3.124] 2020-03-28
 
