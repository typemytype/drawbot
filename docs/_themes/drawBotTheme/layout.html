{%- extends "basic/layout.html" %}

{%- macro navBar() %}
<div class="navbar">
  <ul>
    <li>
      <a class="brand" href="{{ pathto(master_doc) }}">{{ project|e }}</a>
      <span class="navbar-text">{{ version|e }}</span>
    </li>
    <li><a href="http://forum.drawbot.com">Forum</a></li>
    <!-- <li><a href="{{ pathto('content/quickReference.html', 1) }}">Quick Reference</a></li> -->
    <li><a href="{{ pathto('content/download.html', 1) }}">Download</a></li>
    <li><a href="{{ pathto('genindex.html', 1) }}">Index</a></li>
  </ul>
  {%- include "searchbox.html" %}
</div>
{%- endmacro %}

{%- block extrahead %}
<meta name="viewport" content="width=device-width, initial-scale=1.0" />
<<<<<<< HEAD
=======

<!-- favicon files, generated through https://realfavicongenerator.net -->
<link rel="apple-touch-icon" sizes="180x180" href="{{ pathto('_static/favicons/apple-touch-icon.png',1) }}">
<link rel="icon" type="image/png" sizes="32x32" href="{{ pathto('_static/favicons/favicon-32x32.png',1) }}">
<link rel="icon" type="image/png" sizes="16x16" href="{{ pathto('_static/favicons/favicon-16x16.png',1) }}">
<link rel="manifest" href="{{ pathto('_static/favicons/site.webmanifest',1) }}">
<link rel="mask-icon" href="{{ pathto('_static/favicons/safari-pinned-tab.svg" color="#5bbad5',1) }}">
<link rel="shortcut icon" href="{{ pathto('_static/favicons/favicon.ico',1) }}">
<meta name="msapplication-TileColor" content="#2d89ef">
<meta name="msapplication-config" content="_static/favicons/browserconfig.xml">
<meta name="theme-color" content="#ffffff">
<!-- END favicon files -->

>>>>>>> 4b6e917c
<script type="text/javascript" src="{{ pathto('_static/drawBotURLhandler.js', 1) }}"></script>
<script>
  document.documentElement.className += (("ontouchstart" in document.documentElement) ? ' touch' : ' no-touch');
</script>
{% endblock %}

{%- block header %}
<div class="container">
  <div class="header">
    <div class="sixteen columns">
      {%- if pagename == "index" %}
      <img src="{{ pathto('_static/drawBotIcon.svg', 1) }}" class="logo" alt="One of the colorful icons of the Drawbot app, used as a header image">
      {%- endif %}
      <div class="header-text">
        <h1><a href="{{ pathto(master_doc) }}">DrawBot</a></h1>
      </div>
    </div>
    <div class="three columns">&nbsp;</div>
    <div class="eleven columns">
      {{ navBar() }}
    </div>
  </div>
  <div class="clearer"></div>
  {% endblock %}
<<<<<<< HEAD

  {%- block relbar1 %}
=======

  {%- block relbar1 %}

>>>>>>> 4b6e917c
  {% endblock %}

  {%- block sidebar1 %}
  <div class="three columns">
<<<<<<< HEAD
    <div class="sphinxsidebarwrapper">
      {{ toctree(includehidden=True) }}
    </div>
    <div class="canhide">

      {%- if prev %}
        <div class="canhide">
          <h4>{{ _('Previous') }}</h4>
          <p class="topless">
            <a href="{{ prev.link|e }}" title="{{ _('previous chapter') }}">{{ prev.title }}</a>
          </p>
        </div>
      {%- endif %}
      {%- if next %}
        <div class="canhide">
          <h4>{{ _('Next') }}</h4>
          <p class="topless">
            <a href="{{ next.link|e }}" title="{{ _('next chapter') }}">{{ next.title }}</a>
          </p>
        </div>
      {%- endif %}

      <h3>More</h3>
      <ul>
        <li><a href="http://docs.python.org/2/">Python</a></li>
        <li><a href="https://github.com/typemytype/drawbot">DrawBot Source</a></li>
        <li><a href="http://forum.drawbot.com">Forum</a></li>
      </ul>
    </div>
  </div>
  {% endblock %}

=======
    {{ sidebar() }}
  </div>
  {% endblock %}

  {%- block sidebar2 %}{% endblock %}

  {% block sidebartoc %}
  {{ toctree(includehidden=True) }}
  {% endblock %}

  {%- block sidebarsearch %}
  <div class="canhide">
    <!-- <h3>Indices</h3>
    <ul>
      <li><a href="{{ pathto('genindex.html', 1) }}">index</a></li>
      <li><a href="{{ pathto('search.html', 1) }}">search</a></li>
    </ul> -->
    <h3>More</h3>
    <ul>
      <li><a href="http://docs.python.org/2/">Python</a></li>
      <li><a href="https://github.com/typemytype/drawbot">DrawBot Source</a></li>
      <li><a href="http://forum.drawbot.com">Forum</a></li>
    </ul>
  </div>
  {%- endblock %}
>>>>>>> 4b6e917c

  {% block document %}
  <div class="eleven columns">
    <div class="documentwrapper">
      {%- if render_sidebar %}
      <div class="bodywrapper">
        {%- endif %}
        <div class="body" id="content">
          {% block body %} {% endblock %}
          {%- if pagename == "index" %}
          <h2>Tweets</h2>
          <a class="twitter-timeline" width="640" height="500" data-chrome="noheader nofooter noborders transparent" href="https://twitter.com/drawbotapp" data-widget-id="379328957260124160">Tweets by @drawbotapp</a>
          <script>
            ! function (d, s, id) {
              var js, fjs = d.getElementsByTagName(s)[0],
                p = /^http:/.test(d.location) ? 'http' : 'https';
              if (!d.getElementById(id)) {
                js = d.createElement(s);
                js.id = id;
                js.src = p + "://platform.twitter.com/widgets.js";
                fjs.parentNode.insertBefore(js, fjs);
              }
            }(document, "script", "twitter-wjs");
          </script>
          {%- endif %}
        </div>
        {%- if render_sidebar %}
      </div>
      {%- endif %}
    </div>
  </div>
  {% endblock %}

<<<<<<< HEAD
  {%- block relbar2 %}
  {% endblock %}
=======
  {%- block relbar2 %}{% endblock %}
>>>>>>> 4b6e917c

  {%- block footer %}
</div>
{%- if pagename == "genindex" %}
<script>
  content = $("#content");
  html = content.html();
  html = html.replace(/\(\) \(in module drawBot\)/g, '');
  html = html.replace(/\(\) \(built-in function\)/g, '');
  content.html(html);
</script>
{%- endif %}
<div class="sixteen columns">
  <div class="footer">
    <div class="description">Drawing With <a href="http://www.python.org">Python</a></div>
    <div>
      &copy; Copyright <script>
        document.write(new Date().getFullYear())
      </script>
      <a href="http://letterror.com">Just van Rossum</a>, <a href="http://letterror.com">Erik van Blokland</a>, <a href="http://typemytype.com">Frederik Berlaen</a>
<<<<<<< HEAD
    </div>
    {%- if last_updated %}
    <div>
      {% trans last_updated=last_updated|e %}Last updated on {{ last_updated }}.{% endtrans %}
    </div>
=======
    </div>
    {%- if last_updated %}
    <div>
      {% trans last_updated=last_updated|e %}Last updated on {{ last_updated }}.{% endtrans %}
    </div>
>>>>>>> 4b6e917c
    {%- endif %}
    {%- if show_sphinx %}
    <div>
      {% trans sphinx_version=sphinx_version|e %}Created using <a href="http://sphinx.pocoo.org/">Sphinx</a> {{ sphinx_version }}.{% endtrans %}
    </div>
    {%- endif %}
  </div>
</div>
{%- endblock %}<|MERGE_RESOLUTION|>--- conflicted
+++ resolved
@@ -18,8 +18,6 @@
 
 {%- block extrahead %}
 <meta name="viewport" content="width=device-width, initial-scale=1.0" />
-<<<<<<< HEAD
-=======
 
 <!-- favicon files, generated through https://realfavicongenerator.net -->
 <link rel="apple-touch-icon" sizes="180x180" href="{{ pathto('_static/favicons/apple-touch-icon.png',1) }}">
@@ -33,7 +31,6 @@
 <meta name="theme-color" content="#ffffff">
 <!-- END favicon files -->
 
->>>>>>> 4b6e917c
 <script type="text/javascript" src="{{ pathto('_static/drawBotURLhandler.js', 1) }}"></script>
 <script>
   document.documentElement.className += (("ontouchstart" in document.documentElement) ? ' touch' : ' no-touch');
@@ -58,19 +55,12 @@
   </div>
   <div class="clearer"></div>
   {% endblock %}
-<<<<<<< HEAD
 
   {%- block relbar1 %}
-=======
-
-  {%- block relbar1 %}
-
->>>>>>> 4b6e917c
   {% endblock %}
 
   {%- block sidebar1 %}
   <div class="three columns">
-<<<<<<< HEAD
     <div class="sphinxsidebarwrapper">
       {{ toctree(includehidden=True) }}
     </div>
@@ -102,34 +92,6 @@
     </div>
   </div>
   {% endblock %}
-
-=======
-    {{ sidebar() }}
-  </div>
-  {% endblock %}
-
-  {%- block sidebar2 %}{% endblock %}
-
-  {% block sidebartoc %}
-  {{ toctree(includehidden=True) }}
-  {% endblock %}
-
-  {%- block sidebarsearch %}
-  <div class="canhide">
-    <!-- <h3>Indices</h3>
-    <ul>
-      <li><a href="{{ pathto('genindex.html', 1) }}">index</a></li>
-      <li><a href="{{ pathto('search.html', 1) }}">search</a></li>
-    </ul> -->
-    <h3>More</h3>
-    <ul>
-      <li><a href="http://docs.python.org/2/">Python</a></li>
-      <li><a href="https://github.com/typemytype/drawbot">DrawBot Source</a></li>
-      <li><a href="http://forum.drawbot.com">Forum</a></li>
-    </ul>
-  </div>
-  {%- endblock %}
->>>>>>> 4b6e917c
 
   {% block document %}
   <div class="eleven columns">
@@ -163,12 +125,8 @@
   </div>
   {% endblock %}
 
-<<<<<<< HEAD
   {%- block relbar2 %}
   {% endblock %}
-=======
-  {%- block relbar2 %}{% endblock %}
->>>>>>> 4b6e917c
 
   {%- block footer %}
 </div>
@@ -189,19 +147,11 @@
         document.write(new Date().getFullYear())
       </script>
       <a href="http://letterror.com">Just van Rossum</a>, <a href="http://letterror.com">Erik van Blokland</a>, <a href="http://typemytype.com">Frederik Berlaen</a>
-<<<<<<< HEAD
     </div>
     {%- if last_updated %}
     <div>
       {% trans last_updated=last_updated|e %}Last updated on {{ last_updated }}.{% endtrans %}
     </div>
-=======
-    </div>
-    {%- if last_updated %}
-    <div>
-      {% trans last_updated=last_updated|e %}Last updated on {{ last_updated }}.{% endtrans %}
-    </div>
->>>>>>> 4b6e917c
     {%- endif %}
     {%- if show_sphinx %}
     <div>
